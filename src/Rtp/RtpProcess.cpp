--- conflicted
+++ resolved
@@ -278,11 +278,7 @@
 }
 
 toolkit::EventPoller::Ptr RtpProcess::getOwnerPoller(MediaSource &sender) {
-<<<<<<< HEAD
-    return _sock ? _sock->getPoller() : MediaSourceEventInterceptor::getOwnerPoller(sender);
-=======
     return _sock ? _sock->getPoller() : nullptr;
->>>>>>> 67305b1f
 }
 
 }//namespace mediakit
