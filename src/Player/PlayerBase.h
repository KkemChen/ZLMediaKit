--- conflicted
+++ resolved
@@ -102,10 +102,7 @@
 
     /**
      * 获取播放进度pos，取值 相对开始时间增量 单位秒
-<<<<<<< HEAD
-=======
-     * @return
->>>>>>> 8b6394d4
+     * @return
      */
     virtual uint32_t getProgressPos() const { return 0; }
 
@@ -199,22 +196,15 @@
         }
         return Parent::getProgress();
     }
-<<<<<<< HEAD
-
-=======
->>>>>>> 8b6394d4
+
     uint32_t getProgressPos() const override {
         if (_delegate) {
             return _delegate->getProgressPos();
         }
         return Parent::getProgressPos();
     }
-<<<<<<< HEAD
 
     void seekTo(float fProgress) override {
-=======
-    void seekTo(float fProgress) override{
->>>>>>> 8b6394d4
         if (_delegate) {
             return _delegate->seekTo(fProgress);
         }
@@ -228,11 +218,7 @@
         return Parent::seekTo(seekPos);
     }
 
-<<<<<<< HEAD
     void setMediaSource(const MediaSource::Ptr &src) override {
-=======
-    void setMediaSouce(const MediaSource::Ptr & src) override {
->>>>>>> 8b6394d4
         if (_delegate) {
             _delegate->setMediaSource(src);
         }
