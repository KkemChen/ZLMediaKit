--- conflicted
+++ resolved
@@ -1,25 +1,7 @@
-<<<<<<< HEAD
-﻿
-#if defined(_WIN32)
-#include <winsock2.h>
-#include <ws2tcpip.h>
-#include <Iphlpapi.h>
-#pragma comment (lib, "Ws2_32.lib")
-#pragma comment(lib,"Iphlpapi.lib")
-#else
-#include <sys/socket.h>
-#include <netdb.h>
-#endif // defined(_WIN32)
-
-#include <atomic>
-#include "Util/logger.h"
 #include "Util/MD5.h"
-=======
-﻿#include "Util/MD5.h"
 #include "Util/logger.h"
 #include <atomic>
 
->>>>>>> 020b8b85
 #include "Packet.hpp"
 
 namespace SRT {
@@ -72,10 +54,7 @@
     _data->assign((char *)(buf), len);
     return true;
 }
-<<<<<<< HEAD
-
-=======
->>>>>>> 020b8b85
+
 bool DataPacket::storeToHeader() {
     if (!_data || _data->size() < HEADER_SIZE) {
         WarnL << "data size less " << HEADER_SIZE;
@@ -242,10 +221,7 @@
     }
     return _data->size();
 }
-<<<<<<< HEAD
-
-=======
->>>>>>> 020b8b85
+
 uint32_t ControlPacket::getSocketID(uint8_t *buf, size_t len) {
     return loadUint32(buf + 12);
 }
@@ -306,10 +282,7 @@
 
     return loadExtMessage(ptr, len - HS_CONTENT_MIN_SIZE - HEADER_SIZE);
 }
-<<<<<<< HEAD
-
-=======
->>>>>>> 020b8b85
+
 bool HandshakePacket::loadExtMessage(uint8_t *buf, size_t len) {
     uint8_t *ptr = buf;
     ext_list.clear();
@@ -321,17 +294,8 @@
         length = loadUint16(ptr + 2);
         switch (type) {
         case HSExt::SRT_CMD_HSREQ:
-<<<<<<< HEAD
         case HSExt::SRT_CMD_HSRSP: ext = std::make_shared<HSExtMessage>(); break;
         case HSExt::SRT_CMD_SID: ext = std::make_shared<HSExtStreamID>(); break;
-=======
-        case HSExt::SRT_CMD_HSRSP:
-            ext = std::make_shared<HSExtMessage>();
-            break;
-        case HSExt::SRT_CMD_SID:
-            ext = std::make_shared<HSExtStreamID>();
-            break;
->>>>>>> 020b8b85
         default:
             WarnL << "not support ext " << type;
             break;
@@ -367,10 +331,6 @@
     }
     return size;
 }
-<<<<<<< HEAD
-
-=======
->>>>>>> 020b8b85
 bool HandshakePacket::storeToData() {
     _data = BufferRaw::create();
     for (auto ex : ext_list) {
@@ -438,10 +398,6 @@
 
 uint32_t HandshakePacket::getHandshakeType(uint8_t *buf, size_t len) {
     uint8_t *ptr = buf + HEADER_SIZE + 5 * 4;
-<<<<<<< HEAD
-=======
-
->>>>>>> 020b8b85
     return loadUint32(ptr);
 }
 
@@ -449,10 +405,7 @@
     uint8_t *ptr = buf + HEADER_SIZE + 7 * 4;
     return loadUint32(ptr);
 }
-<<<<<<< HEAD
-
-=======
->>>>>>> 020b8b85
+
 void HandshakePacket::assignPeerIP(struct sockaddr_storage *addr) {
     memset(peer_ip_addr, 0, sizeof(peer_ip_addr) * sizeof(peer_ip_addr[0]));
     if (addr->ss_family == AF_INET) {
@@ -470,7 +423,6 @@
         }
     }
 }
-<<<<<<< HEAD
 
 uint32_t HandshakePacket::generateSynCookie(
     struct sockaddr_storage *addr, TimePoint ts, uint32_t current_cookie, int correction) {
@@ -478,15 +430,6 @@
     uint32_t rollover = distractor.load() + 10;
 
     while (true) {
-=======
-uint32_t HandshakePacket::generateSynCookie(
-    struct sockaddr_storage *addr, TimePoint ts, uint32_t current_cookie, int correction) {
-
-    static std::atomic<uint32_t> distractor { 0 };
-    uint32_t rollover = distractor.load() + 10;
-
-    for (;;) {
->>>>>>> 020b8b85
         // SYN cookie
         char clienthost[NI_MAXHOST];
         char clientport[NI_MAXSERV];
