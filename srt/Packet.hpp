﻿#ifndef ZLMEDIAKIT_SRT_PACKET_H
#define ZLMEDIAKIT_SRT_PACKET_H

#include <stdint.h>
#include <vector>

#include "Network/Buffer.h"
#include "Network/sockutil.h"
#include "Util/logger.h"

#include "Common.hpp"
#include "HSExt.hpp"

namespace SRT {

using namespace toolkit;
/*
 0                   1                   2                   3
 0 1 2 3 4 5 6 7 8 9 0 1 2 3 4 5 6 7 8 9 0 1 2 3 4 5 6 7 8 9 0 1
+-+-+-+-+-+-+-+-+-+-+-+-+- SRT Header +-+-+-+-+-+-+-+-+-+-+-+-+-+
|0|                    Packet Sequence Number                   |
+-+-+-+-+-+-+-+-+-+-+-+-+-+-+-+-+-+-+-+-+-+-+-+-+-+-+-+-+-+-+-+-+
|P P|O|K K|R|                   Message Number                  |
+-+-+-+-+-+-+-+-+-+-+-+-+-+-+-+-+-+-+-+-+-+-+-+-+-+-+-+-+-+-+-+-+
|                           Timestamp                           |
+-+-+-+-+-+-+-+-+-+-+-+-+-+-+-+-+-+-+-+-+-+-+-+-+-+-+-+-+-+-+-+-+
|                     Destination Socket ID                     |
+-+-+-+-+-+-+-+-+-+-+-+-+-+-+-+-+-+-+-+-+-+-+-+-+-+-+-+-+-+-+-+-+
|                                                               |
+                              Data                             +
|                                                               |
+-+-+-+-+-+-+-+-+-+-+-+-+-+-+-+-+-+-+-+-+-+-+-+-+-+-+-+-+-+-+-+-+
            Figure 3: Data packet structure
            reference https://haivision.github.io/srt-rfc/draft-sharabayko-srt.html#name-packet-structure
*/
class DataPacket : public Buffer {
public:
    using Ptr = std::shared_ptr<DataPacket>;
    DataPacket() = default;
    ~DataPacket() = default;

    static const size_t HEADER_SIZE = 16;
    static bool isDataPacket(uint8_t *buf, size_t len);
    static uint32_t getSocketID(uint8_t *buf, size_t len);
    bool loadFromData(uint8_t *buf, size_t len);
    bool storeToData(uint8_t *buf, size_t len);
    bool storeToHeader();

    ///////Buffer override///////
    char *data() const override;
    size_t size() const override;

    char *payloadData();
    size_t payloadSize();

    uint8_t f;
    uint32_t packet_seq_number;
    uint8_t PP;
    uint8_t O;
    uint8_t KK;
    uint8_t R;
    uint32_t msg_number;
    uint32_t timestamp;
    uint32_t dst_socket_id;

private:
    BufferRaw::Ptr _data;
};
/*
 0                   1                   2                   3
 0 1 2 3 4 5 6 7 8 9 0 1 2 3 4 5 6 7 8 9 0 1 2 3 4 5 6 7 8 9 0 1
+-+-+-+-+-+-+-+-+-+-+-+-+- SRT Header +-+-+-+-+-+-+-+-+-+-+-+-+-+
|1|         Control Type        |            Subtype            |
+-+-+-+-+-+-+-+-+-+-+-+-+-+-+-+-+-+-+-+-+-+-+-+-+-+-+-+-+-+-+-+-+
|                   Type-specific Information                   |
+-+-+-+-+-+-+-+-+-+-+-+-+-+-+-+-+-+-+-+-+-+-+-+-+-+-+-+-+-+-+-+-+
|                           Timestamp                           |
+-+-+-+-+-+-+-+-+-+-+-+-+-+-+-+-+-+-+-+-+-+-+-+-+-+-+-+-+-+-+-+-+
|                     Destination Socket ID                     |
+-+-+-+-+-+-+-+-+-+-+-+-+-+-+- CIF -+-+-+-+-+-+-+-+-+-+-+-+-+-+-+
|                                                               |
+                   Control Information Field                   +
|                                                               |
+-+-+-+-+-+-+-+-+-+-+-+-+-+-+-+-+-+-+-+-+-+-+-+-+-+-+-+-+-+-+-+-+
            Figure 4: Control packet structure
             reference https://haivision.github.io/srt-rfc/draft-sharabayko-srt.html#name-control-packets
*/
class ControlPacket : public Buffer {
public:
    using Ptr = std::shared_ptr<ControlPacket>;
    static const size_t HEADER_SIZE = 16;
    static bool isControlPacket(uint8_t *buf, size_t len);
    static uint16_t getControlType(uint8_t *buf, size_t len);
    static uint32_t getSocketID(uint8_t *buf, size_t len);

    ControlPacket() = default;
    virtual ~ControlPacket() = default;
    virtual bool loadFromData(uint8_t *buf, size_t len) = 0;
    virtual bool storeToData() = 0;

    bool loadHeader();
    bool storeToHeader();

    ///////Buffer override///////
    char *data() const override;
    size_t size() const override;

    enum {
        HANDSHAKE = 0x0000,
        KEEPALIVE = 0x0001,
        ACK = 0x0002,
        NAK = 0x0003,
        CONGESTIONWARNING = 0x0004,
        SHUTDOWN = 0x0005,
        ACKACK = 0x0006,
        DROPREQ = 0x0007,
        PEERERROR = 0x0008,
        USERDEFINEDTYPE = 0x7FFF
    };

    uint32_t sub_type : 16;
    uint32_t control_type : 15;
    uint32_t f : 1;
    uint8_t type_specific_info[4];
    uint32_t timestamp;
    uint32_t dst_socket_id;

protected:
    BufferRaw::Ptr _data;
};

/**
  0                   1                   2                   3
 0 1 2 3 4 5 6 7 8 9 0 1 2 3 4 5 6 7 8 9 0 1 2 3 4 5 6 7 8 9 0 1
+-+-+-+-+-+-+-+-+-+-+-+-+-+-+-+-+-+-+-+-+-+-+-+-+-+-+-+-+-+-+-+-+
|                            Version                            |
+-+-+-+-+-+-+-+-+-+-+-+-+-+-+-+-+-+-+-+-+-+-+-+-+-+-+-+-+-+-+-+-+
|        Encryption Field       |        Extension Field        |
+-+-+-+-+-+-+-+-+-+-+-+-+-+-+-+-+-+-+-+-+-+-+-+-+-+-+-+-+-+-+-+-+
|                 Initial Packet Sequence Number                |
+-+-+-+-+-+-+-+-+-+-+-+-+-+-+-+-+-+-+-+-+-+-+-+-+-+-+-+-+-+-+-+-+
|                 Maximum Transmission Unit Size                |
+-+-+-+-+-+-+-+-+-+-+-+-+-+-+-+-+-+-+-+-+-+-+-+-+-+-+-+-+-+-+-+-+
|                    Maximum Flow Window Size                   |
+-+-+-+-+-+-+-+-+-+-+-+-+-+-+-+-+-+-+-+-+-+-+-+-+-+-+-+-+-+-+-+-+
|                         Handshake Type                        |
+-+-+-+-+-+-+-+-+-+-+-+-+-+-+-+-+-+-+-+-+-+-+-+-+-+-+-+-+-+-+-+-+
|                         SRT Socket ID                         |
+-+-+-+-+-+-+-+-+-+-+-+-+-+-+-+-+-+-+-+-+-+-+-+-+-+-+-+-+-+-+-+-+
|                           SYN Cookie                          |
+-+-+-+-+-+-+-+-+-+-+-+-+-+-+-+-+-+-+-+-+-+-+-+-+-+-+-+-+-+-+-+-+
|                                                               |
+                                                               +
|                                                               |
+                        Peer IP Address                        +
|                                                               |
+                                                               +
|                                                               |
+=+=+=+=+=+=+=+=+=+=+=+=+=+=+=+=+=+=+=+=+=+=+=+=+=+=+=+=+=+=+=+=+
|         Extension Type        |        Extension Length       |
+-+-+-+-+-+-+-+-+-+-+-+-+-+-+-+-+-+-+-+-+-+-+-+-+-+-+-+-+-+-+-+-+
|                                                               |
+                       Extension Contents                      +
|                                                               |
+=+=+=+=+=+=+=+=+=+=+=+=+=+=+=+=+=+=+=+=+=+=+=+=+=+=+=+=+=+=+=+=+
    Figure 5: Handshake packet structure
    https://haivision.github.io/srt-rfc/draft-sharabayko-srt.html#name-handshake
 */
class HandshakePacket : public ControlPacket {
public:
    using Ptr = std::shared_ptr<HandshakePacket>;
    enum { NO_ENCRYPTION = 0, AES_128 = 1, AES_196 = 2, AES_256 = 3 };
    static const size_t HS_CONTENT_MIN_SIZE = 48;
    enum {
        HS_TYPE_DONE = 0xFFFFFFFD,
        HS_TYPE_AGREEMENT = 0xFFFFFFFE,
        HS_TYPE_CONCLUSION = 0xFFFFFFFF,
        HS_TYPE_WAVEHAND = 0x00000000,
        HS_TYPE_INDUCTION = 0x00000001
    };

    enum { HS_EXT_FILED_HSREQ = 0x00000001, HS_EXT_FILED_KMREQ = 0x00000002, HS_EXT_FILED_CONFIG = 0x00000004 };

    HandshakePacket() = default;
    ~HandshakePacket() = default;

    static bool isHandshakePacket(uint8_t *buf, size_t len);
    static uint32_t getHandshakeType(uint8_t *buf, size_t len);
    static uint32_t getSynCookie(uint8_t *buf, size_t len);
<<<<<<< HEAD
    static uint32_t generateSynCookie(struct sockaddr_storage *addr, TimePoint ts, uint32_t current_cookie = 0, int correction = 0);
=======
    static uint32_t
    generateSynCookie(struct sockaddr_storage *addr, TimePoint ts, uint32_t current_cookie = 0, int correction = 0);
>>>>>>> 020b8b85

    void assignPeerIP(struct sockaddr_storage *addr);
    ///////ControlPacket override///////
    bool loadFromData(uint8_t *buf, size_t len) override;
    bool storeToData() override;

    uint32_t version;
    uint16_t encryption_field;
    uint16_t extension_field;
    uint32_t initial_packet_sequence_number;
    uint32_t mtu;
    uint32_t max_flow_window_size;
    uint32_t handshake_type;
    uint32_t srt_socket_id;
    uint32_t syn_cookie;
    uint8_t peer_ip_addr[16];

    std::vector<HSExt::Ptr> ext_list;

private:
    bool loadExtMessage(uint8_t *buf, size_t len);
    bool storeExtMessage();
    size_t getExtSize();
};
/*
 0                   1                   2                   3
 0 1 2 3 4 5 6 7 8 9 0 1 2 3 4 5 6 7 8 9 0 1 2 3 4 5 6 7 8 9 0 1
+-+-+-+-+-+-+-+-+-+-+-+-+- SRT Header +-+-+-+-+-+-+-+-+-+-+-+-+-+
|1|         Control Type        |            Reserved           |
+-+-+-+-+-+-+-+-+-+-+-+-+-+-+-+-+-+-+-+-+-+-+-+-+-+-+-+-+-+-+-+-+
|                   Type-specific Information                   |
+-+-+-+-+-+-+-+-+-+-+-+-+-+-+-+-+-+-+-+-+-+-+-+-+-+-+-+-+-+-+-+-+
|                           Timestamp                           |
+-+-+-+-+-+-+-+-+-+-+-+-+-+-+-+-+-+-+-+-+-+-+-+-+-+-+-+-+-+-+-+-+
|                     Destination Socket ID                     |
+-+-+-+-+-+-+-+-+-+-+-+-+-+-+-+-+-+-+-+-+-+-+-+-+-+-+-+-+-+-+-+-+
    Figure 12: Keep-Alive control packet
    https://haivision.github.io/srt-rfc/draft-sharabayko-srt.html#name-keep-alive
*/
class KeepLivePacket : public ControlPacket {
public:
    using Ptr = std::shared_ptr<KeepLivePacket>;
    KeepLivePacket() = default;
    ~KeepLivePacket() = default;
    ///////ControlPacket override///////
    bool loadFromData(uint8_t *buf, size_t len) override;
    bool storeToData() override;
};

/*
An SRT NAK packet is formatted as follows:

 0                   1                   2                   3
 0 1 2 3 4 5 6 7 8 9 0 1 2 3 4 5 6 7 8 9 0 1 2 3 4 5 6 7 8 9 0 1
+-+-+-+-+-+-+-+-+-+-+-+-+- SRT Header +-+-+-+-+-+-+-+-+-+-+-+-+-+
|1|        Control Type         |           Reserved            |
+-+-+-+-+-+-+-+-+-+-+-+-+-+-+-+-+-+-+-+-+-+-+-+-+-+-+-+-+-+-+-+-+
|                   Type-specific Information                   |
+-+-+-+-+-+-+-+-+-+-+-+-+-+-+-+-+-+-+-+-+-+-+-+-+-+-+-+-+-+-+-+-+
|                           Timestamp                           |
+-+-+-+-+-+-+-+-+-+-+-+-+-+-+-+-+-+-+-+-+-+-+-+-+-+-+-+-+-+-+-+-+
|                     Destination Socket ID                     |
+-+-+-+-+-+-+-+-+-+-+-+- CIF (Loss List) -+-+-+-+-+-+-+-+-+-+-+-+
|0|                 Lost packet sequence number                 |
+-+-+-+-+-+-+-+-+-+-+-+-+-+-+-+-+-+-+-+-+-+-+-+-+-+-+-+-+-+-+-+-+
|1|         Range of lost packets from sequence number          |
+-+-+-+-+-+-+-+-+-+-+-+-+-+-+-+-+-+-+-+-+-+-+-+-+-+-+-+-+-+-+-+-+
|0|                    Up to sequence number                    |
+-+-+-+-+-+-+-+-+-+-+-+-+-+-+-+-+-+-+-+-+-+-+-+-+-+-+-+-+-+-+-+-+
|0|                 Lost packet sequence number                 |
+-+-+-+-+-+-+-+-+-+-+-+-+-+-+-+-+-+-+-+-+-+-+-+-+-+-+-+-+-+-+-+-+
    Figure 14: NAK control packet
    https://haivision.github.io/srt-rfc/draft-sharabayko-srt.html#name-nak-control-packet
*/
class NAKPacket : public ControlPacket {
public:
    using Ptr = std::shared_ptr<NAKPacket>;
    using LostPair = std::pair<uint32_t, uint32_t>;
    NAKPacket() = default;
    ~NAKPacket() = default;
    std::string dump();
    ///////ControlPacket override///////
    bool loadFromData(uint8_t *buf, size_t len) override;
    bool storeToData() override;

    std::list<LostPair> lost_list;

private:
    size_t getCIFSize();
};

/*
 0                   1                   2                   3
 0 1 2 3 4 5 6 7 8 9 0 1 2 3 4 5 6 7 8 9 0 1 2 3 4 5 6 7 8 9 0 1
+-+-+-+-+-+-+-+-+-+-+-+-+- SRT Header +-+-+-+-+-+-+-+-+-+-+-+-+-+
|1|      Control Type = 7       |         Reserved = 0          |
+-+-+-+-+-+-+-+-+-+-+-+-+-+-+-+-+-+-+-+-+-+-+-+-+-+-+-+-+-+-+-+-+
|                        Message Number                         |
+-+-+-+-+-+-+-+-+-+-+-+-+-+-+-+-+-+-+-+-+-+-+-+-+-+-+-+-+-+-+-+-+
|                           Timestamp                           |
+-+-+-+-+-+-+-+-+-+-+-+-+-+-+-+-+-+-+-+-+-+-+-+-+-+-+-+-+-+-+-+-+
|                     Destination Socket ID                     |
+-+-+-+-+-+-+-+-+-+-+-+-+-+-+-+-+-+-+-+-+-+-+-+-+-+-+-+-+-+-+-+-+
|                 First Packet Sequence Number                  |
+-+-+-+-+-+-+-+-+-+-+-+-+-+-+-+-+-+-+-+-+-+-+-+-+-+-+-+-+-+-+-+-+
|                  Last Packet Sequence Number                  |
+-+-+-+-+-+-+-+-+-+-+-+-+-+-+-+-+-+-+-+-+-+-+-+-+-+-+-+-+-+-+-+-+
    Figure 18: Drop Request control packet
    https://haivision.github.io/srt-rfc/draft-sharabayko-srt.html#name-message-drop-request
*/
class MsgDropReqPacket : public ControlPacket {
public:
    using Ptr = std::shared_ptr<MsgDropReqPacket>;
    MsgDropReqPacket() = default;
    ~MsgDropReqPacket() = default;
    ///////ControlPacket override///////
    bool loadFromData(uint8_t *buf, size_t len) override;
    bool storeToData() override;

    uint32_t first_pkt_seq_num;
    uint32_t last_pkt_seq_num;
};

/*
 0                   1                   2                   3
 0 1 2 3 4 5 6 7 8 9 0 1 2 3 4 5 6 7 8 9 0 1 2 3 4 5 6 7 8 9 0 1
+-+-+-+-+-+-+-+-+-+-+-+-+- SRT Header +-+-+-+-+-+-+-+-+-+-+-+-+-+
|1|        Control Type         |           Reserved            |
+-+-+-+-+-+-+-+-+-+-+-+-+-+-+-+-+-+-+-+-+-+-+-+-+-+-+-+-+-+-+-+-+
|                   Type-specific Information                   |
+-+-+-+-+-+-+-+-+-+-+-+-+-+-+-+-+-+-+-+-+-+-+-+-+-+-+-+-+-+-+-+-+
|                           Timestamp                           |
+-+-+-+-+-+-+-+-+-+-+-+-+-+-+-+-+-+-+-+-+-+-+-+-+-+-+-+-+-+-+-+-+
|                     Destination Socket ID                     |
+-+-+-+-+-+-+-+-+-+-+-+-+-+-+-+-+-+-+-+-+-+-+-+-+-+-+-+-+-+-+-+-+
    Figure 16: Shutdown control packet
    https://haivision.github.io/srt-rfc/draft-sharabayko-srt.html#name-shutdown

*/
class ShutDownPacket : public ControlPacket {
public:
    using Ptr = std::shared_ptr<ShutDownPacket>;
    ShutDownPacket() = default;
    ~ShutDownPacket() = default;
<<<<<<< HEAD

=======
>>>>>>> 020b8b85
    ///////ControlPacket override///////
    bool loadFromData(uint8_t *buf, size_t len) override {
        if (len < HEADER_SIZE) {
            WarnL << "data size" << len << " less " << HEADER_SIZE;
            return false;
        }
        _data = BufferRaw::create();
        _data->assign((char *)buf, len);

        return loadHeader();
    }
    bool storeToData() override {
        control_type = ControlPacket::SHUTDOWN;
        sub_type = 0;
        _data = BufferRaw::create();
        _data->setCapacity(HEADER_SIZE);
        _data->setSize(HEADER_SIZE);
        return storeToHeader();
    }
};

} // namespace SRT

#endif // ZLMEDIAKIT_SRT_PACKET_H<|MERGE_RESOLUTION|>--- conflicted
+++ resolved
@@ -187,12 +187,8 @@
     static bool isHandshakePacket(uint8_t *buf, size_t len);
     static uint32_t getHandshakeType(uint8_t *buf, size_t len);
     static uint32_t getSynCookie(uint8_t *buf, size_t len);
-<<<<<<< HEAD
-    static uint32_t generateSynCookie(struct sockaddr_storage *addr, TimePoint ts, uint32_t current_cookie = 0, int correction = 0);
-=======
     static uint32_t
     generateSynCookie(struct sockaddr_storage *addr, TimePoint ts, uint32_t current_cookie = 0, int correction = 0);
->>>>>>> 020b8b85
 
     void assignPeerIP(struct sockaddr_storage *addr);
     ///////ControlPacket override///////
@@ -337,10 +333,7 @@
     using Ptr = std::shared_ptr<ShutDownPacket>;
     ShutDownPacket() = default;
     ~ShutDownPacket() = default;
-<<<<<<< HEAD
-
-=======
->>>>>>> 020b8b85
+
     ///////ControlPacket override///////
     bool loadFromData(uint8_t *buf, size_t len) override {
         if (len < HEADER_SIZE) {
