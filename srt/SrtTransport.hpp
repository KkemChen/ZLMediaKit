--- conflicted
+++ resolved
@@ -45,8 +45,7 @@
     virtual void onSendTSData(const Buffer::Ptr &buffer, bool flush);
 
     std::string getIdentifier();
-<<<<<<< HEAD
-    void unregisterSelf();
+void unregisterSelf();
     void unregisterSelfHandshake();
 
 protected:
@@ -56,17 +55,6 @@
     virtual void onHandShakeFinished(std::string &streamid, struct sockaddr_storage *addr) {};
     virtual void sendPacket(Buffer::Ptr pkt, bool flush = true);
     virtual int getLatencyMul() { return 4; };
-=======
-
-    void unregisterSelfHandshake();
-    void unregisterSelf();
-
-protected:
-    virtual void onHandShakeFinished(std::string &streamid, struct sockaddr_storage *addr) {};
-    virtual void onSRTData(DataPacket::Ptr pkt) {};
-    virtual void onShutdown(const SockException &ex);
-    virtual bool isPusher() { return true; };
->>>>>>> 020b8b85
 
 private:
     void registerSelf();
@@ -101,11 +89,6 @@
 protected:
     void sendDataPacket(DataPacket::Ptr pkt, char *buf, int len, bool flush = false);
     void sendControlPacket(ControlPacket::Ptr pkt, bool flush = true);
-<<<<<<< HEAD
-=======
-    virtual void sendPacket(Buffer::Ptr pkt, bool flush = true);
-    virtual int getLantencyMul() { return 4; };
->>>>>>> 020b8b85
 
 private:
     //当前选中的udp链接
