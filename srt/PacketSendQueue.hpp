﻿#ifndef ZLMEDIAKIT_SRT_PACKET_SEND_QUEUE_H
#define ZLMEDIAKIT_SRT_PACKET_SEND_QUEUE_H

#include "Packet.hpp"
#include <algorithm>
#include <list>
#include <memory>
#include <set>
#include <tuple>
#include <utility>

namespace SRT {

class PacketSendQueue {
public:
    using Ptr = std::shared_ptr<PacketSendQueue>;
    using LostPair = std::pair<uint32_t, uint32_t>;

    PacketSendQueue(uint32_t max_size, uint32_t latency);
    ~PacketSendQueue() = default;

    bool drop(uint32_t num);
    bool inputPacket(DataPacket::Ptr pkt);
    std::list<DataPacket::Ptr> findPacketBySeq(uint32_t start, uint32_t end);

private:
<<<<<<< HEAD
    uint32_t timeLatency();
=======
    uint32_t timeLantency();
>>>>>>> 020b8b85

private:
    uint32_t _pkt_cap;
    uint32_t _pkt_latency;
    std::list<DataPacket::Ptr> _pkt_cache;
};

} // namespace SRT

#endif // ZLMEDIAKIT_SRT_PACKET_SEND_QUEUE_H<|MERGE_RESOLUTION|>--- conflicted
+++ resolved
@@ -24,12 +24,7 @@
     std::list<DataPacket::Ptr> findPacketBySeq(uint32_t start, uint32_t end);
 
 private:
-<<<<<<< HEAD
     uint32_t timeLatency();
-=======
-    uint32_t timeLantency();
->>>>>>> 020b8b85
-
 private:
     uint32_t _pkt_cap;
     uint32_t _pkt_latency;
