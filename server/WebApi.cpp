<<<<<<< HEAD
﻿/*
 * Copyright (c) 2016 The ZLMediaKit project authors. All Rights Reserved.
 *
 * This file is part of ZLMediaKit(https://github.com/xiongziliang/ZLMediaKit).
 *
 * Use of this source code is governed by MIT license that can be found in the
 * LICENSE file in the root of the source tree. All contributing project authors
 * may be found in the AUTHORS file in the root of the source tree.
 */

#include <sys/stat.h>
#include <math.h>
#include <signal.h>
#include <functional>
#include <unordered_map>
#include "jsoncpp/json.h"
#include "Util/util.h"
#include "Util/logger.h"
#include "Util/onceToken.h"
#include "Util/NoticeCenter.h"
#ifdef ENABLE_MYSQL
#include "Util/SqlPool.h"
#endif //ENABLE_MYSQL
#include "Common/config.h"
#include "Common/MediaSource.h"
#include "Http/HttpRequester.h"
#include "Http/HttpSession.h"
#include "Network/TcpServer.h"
#include "Player/PlayerProxy.h"
#include "Util/MD5.h"
#include "WebApi.h"
#include "WebHook.h"
#include "Thread/WorkThreadPool.h"
#include "Rtp/RtpSelector.h"
#include "FFmpegSource.h"
#if defined(ENABLE_RTPPROXY)
#include "Rtp/RtpServer.h"
#endif
using namespace Json;
using namespace toolkit;
using namespace mediakit;

namespace API {
typedef enum {
    Exception = -400,//代码抛异常
    InvalidArgs = -300,//参数不合法
    SqlFailed = -200,//sql执行失败
    AuthFailed = -100,//鉴权失败
    OtherFailed = -1,//业务代码执行失败，
    Success = 0//执行成功
} ApiErr;

#define API_FIELD "api."
const string kApiDebug = API_FIELD"apiDebug";
const string kSecret = API_FIELD"secret";
const string kSnapRoot = API_FIELD"snapRoot";
const string kDefaultSnap = API_FIELD"defaultSnap";

static onceToken token([]() {
    mINI::Instance()[kApiDebug] = "1";
    mINI::Instance()[kSecret] = "035c73f7-bb6b-4889-a715-d9eb2d1925cc";
    mINI::Instance()[kSnapRoot] = "./www/snap/";
    mINI::Instance()[kDefaultSnap] = "./www/logo.png";
});
}//namespace API


class ApiRetException: public std::runtime_error {
public:
    ApiRetException(const char *str = "success" ,int code = API::Success):runtime_error(str){
        _code = code;
    }
    ~ApiRetException() = default;
    int code(){ return _code; }
private:
    int _code;
};

class AuthException : public ApiRetException {
public:
    AuthException(const char *str):ApiRetException(str,API::AuthFailed){}
    ~AuthException() = default;
};

class InvalidArgsException: public ApiRetException {
public:
    InvalidArgsException(const char *str):ApiRetException(str,API::InvalidArgs){}
    ~InvalidArgsException() = default;
};

class SuccessException: public ApiRetException {
public:
    SuccessException():ApiRetException("success",API::Success){}
    ~SuccessException() = default;
};

#define API_ARGS1 SockInfo &sender,HttpSession::KeyValue &headerIn, HttpSession::KeyValue &headerOut, ApiArgsType &allArgs, Json::Value &val
#define API_ARGS2 API_ARGS1, const HttpSession::HttpResponseInvoker &invoker
#define API_ARGS_VALUE1 sender,headerIn,headerOut,allArgs,val

typedef map<string, variant, StrCaseCompare> ApiArgsType;
typedef function<void(const Parser &parser, const HttpSession::HttpResponseInvoker &invoker, SockInfo &sender)> HttpApi;
//http api列表
static map<string, HttpApi> s_map_api;

static void responseApi(const Json::Value &res, const HttpSession::HttpResponseInvoker &invoker){
    GET_CONFIG(string, charSet, Http::kCharSet);
    HttpSession::KeyValue headerOut;
    headerOut["Content-Type"] = string("application/json; charset=") + charSet;
    invoker("200 OK", headerOut, res.toStyledString());
};

static void responseApi(int code, const string &msg, const HttpSession::HttpResponseInvoker &invoker){
    Json::Value res;
    res["code"] = code;
    res["msg"] = msg;
    responseApi(res, invoker);
}

static ApiArgsType getAllArgs(const Parser &parser);

static HttpApi toApi(const function<void(API_ARGS2)> &cb) {
    return [cb](const Parser &parser, const HttpSession::HttpResponseInvoker &invoker, SockInfo &sender) {
        GET_CONFIG(string, charSet, Http::kCharSet);
        HttpSession::KeyValue headerOut;
        headerOut["Content-Type"] = string("application/json; charset=") + charSet;

        Json::Value val;
        val["code"] = API::Success;

        auto args = getAllArgs(parser);
        cb(sender, parser.getHeader(), headerOut, args, val, invoker);
    };
}

static HttpApi toApi(const function<void(API_ARGS1)> &cb) {
    return toApi([cb](API_ARGS2) {
        cb(API_ARGS_VALUE1);
        invoker("200 OK", headerOut, val.toStyledString());
    });
}

template<typename FUNC>
static void api_regist(const string &api_path, FUNC &&func) {
    s_map_api.emplace(api_path, toApi(std::move(func)));
}

#define api_regist1 api_regist
#define api_regist2 api_regist


//获取HTTP请求中url参数、content参数
static ApiArgsType getAllArgs(const Parser &parser) {
    ApiArgsType allArgs;
    if (parser["Content-Type"].find("application/x-www-form-urlencoded") == 0) {
        auto contentArgs = parser.parseArgs(parser.Content());
        for (auto &pr : contentArgs) {
            allArgs[pr.first] = HttpSession::urlDecode(pr.second);
        }
    } else if (parser["Content-Type"].find("application/json") == 0) {
        try {
            stringstream ss(parser.Content());
            Value jsonArgs;
            ss >> jsonArgs;
            auto keys = jsonArgs.getMemberNames();
            for (auto key = keys.begin(); key != keys.end(); ++key) {
                allArgs[*key] = jsonArgs[*key].asString();
            }
        } catch (std::exception &ex) {
            WarnL << ex.what();
        }
    } else if (!parser["Content-Type"].empty()) {
        WarnL << "invalid Content-Type:" << parser["Content-Type"];
    }

    for (auto &pr :  parser.getUrlArgs()) {
        allArgs[pr.first] = pr.second;
    }
    return allArgs;
}

static inline void addHttpListener(){
    GET_CONFIG(bool, api_debug, API::kApiDebug);
    //注册监听kBroadcastHttpRequest事件
    NoticeCenter::Instance().addListener(nullptr, Broadcast::kBroadcastHttpRequest, [](BroadcastHttpRequestArgs) {
        auto it = s_map_api.find(parser.Url());
        if (it == s_map_api.end()) {
            return;
        }
        //该api已被消费
        consumed = true;

        if(api_debug){
            auto newInvoker = [invoker, parser](const string &codeOut,
                                                const HttpSession::KeyValue &headerOut,
                                                const HttpBody::Ptr &body) {

                //body默认为空
                int64_t size = 0;
                if (body && body->remainSize()) {
                    //有body，获取body大小
                    size = body->remainSize();
                }

                if (size && size < 4 * 1024) {
                    string contentOut = body->readData(size)->toString();
                    DebugL << "\r\n# request:\r\n" << parser.Method() << " " << parser.FullUrl() << "\r\n"
                           << "# content:\r\n" << parser.Content() << "\r\n"
                           << "# response:\r\n"
                           << contentOut << "\r\n";
                    invoker(codeOut, headerOut, contentOut);
                } else {
                    DebugL << "\r\n# request:\r\n" << parser.Method() << " " << parser.FullUrl() << "\r\n"
                           << "# content:\r\n" << parser.Content() << "\r\n"
                           << "# response size:"
                           << size << "\r\n";
                    invoker(codeOut, headerOut, body);
                }
            };
            ((HttpSession::HttpResponseInvoker &) invoker) = newInvoker;
        }

        try {
            it->second(parser, invoker, sender);
        } catch (ApiRetException &ex) {
            responseApi(ex.code(), ex.what(), invoker);
        }
#ifdef ENABLE_MYSQL
        catch(SqlException &ex){
            responseApi(API::SqlFailed, StrPrinter << "操作数据库失败:" << ex.what() << ":" << ex.getSql(), invoker);
        }
#endif// ENABLE_MYSQL
        catch (std::exception &ex) {
            responseApi(API::Exception, ex.what(), invoker);
        }
    });
}

template <typename Args,typename First>
bool checkArgs(Args &&args,First &&first){
    return !args[first].empty();
}

template <typename Args,typename First,typename ...KeyTypes>
bool checkArgs(Args &&args,First &&first,KeyTypes && ...keys){
    return !args[first].empty() && checkArgs(std::forward<Args>(args),std::forward<KeyTypes>(keys)...);
}

#define CHECK_ARGS(...)  \
    if(!checkArgs(allArgs,##__VA_ARGS__)){ \
        throw InvalidArgsException("缺少必要参数:" #__VA_ARGS__); \
    }

#define CHECK_SECRET() \
    if(sender.get_peer_ip() != "127.0.0.1"){ \
        CHECK_ARGS("secret"); \
        if(api_secret != allArgs["secret"]){ \
            throw AuthException("secret错误"); \
        } \
    }

//拉流代理器列表
static unordered_map<string ,PlayerProxy::Ptr> s_proxyMap;
static recursive_mutex s_proxyMapMtx;

//FFmpeg拉流代理器列表
static unordered_map<string ,FFmpegSource::Ptr> s_ffmpegMap;
static recursive_mutex s_ffmpegMapMtx;

#if defined(ENABLE_RTPPROXY)
//rtp服务器列表
static unordered_map<string, RtpServer::Ptr> s_rtpServerMap;
static recursive_mutex s_rtpServerMapMtx;
#endif

static inline string getProxyKey(const string &vhost,const string &app,const string &stream){
    return vhost + "/" + app + "/" + stream;
}

/**
 * 安装api接口
 * 所有api都支持GET和POST两种方式
 * POST方式参数支持application/json和application/x-www-form-urlencoded方式
 */
void installWebApi() {
    addHttpListener();
    GET_CONFIG(string,api_secret,API::kSecret);

    //获取线程负载
    //测试url http://127.0.0.1/index/api/getThreadsLoad
    api_regist2("/index/api/getThreadsLoad",[](API_ARGS2){
        EventPollerPool::Instance().getExecutorDelay([invoker, headerOut](const vector<int> &vecDelay) {
            Value val;
            auto vec = EventPollerPool::Instance().getExecutorLoad();
            int i = API::Success;
            for (auto load : vec) {
                Value obj(objectValue);
                obj["load"] = load;
                obj["delay"] = vecDelay[i++];
                val["data"].append(obj);
            }
            val["code"] = API::Success;
            invoker("200 OK", headerOut, val.toStyledString());
        });
    });

    //获取后台工作线程负载
    //测试url http://127.0.0.1/index/api/getWorkThreadsLoad
    api_regist2("/index/api/getWorkThreadsLoad", [](API_ARGS2){
        WorkThreadPool::Instance().getExecutorDelay([invoker, headerOut](const vector<int> &vecDelay) {
            Value val;
            auto vec = WorkThreadPool::Instance().getExecutorLoad();
            int i = 0;
            for (auto load : vec) {
                Value obj(objectValue);
                obj["load"] = load;
                obj["delay"] = vecDelay[i++];
                val["data"].append(obj);
            }
            val["code"] = API::Success;
            invoker("200 OK", headerOut, val.toStyledString());
        });
    });

    //获取服务器配置
    //测试url http://127.0.0.1/index/api/getServerConfig
    api_regist1("/index/api/getServerConfig",[](API_ARGS1){
        CHECK_SECRET();
        Value obj;
        for (auto &pr : mINI::Instance()) {
            obj[pr.first] = (string &) pr.second;
        }
        val["data"].append(obj);
    });

    //设置服务器配置
    //测试url(比如关闭http api调试) http://127.0.0.1/index/api/setServerConfig?api.apiDebug=0
    //你也可以通过http post方式传参，可以通过application/x-www-form-urlencoded或application/json方式传参
    api_regist1("/index/api/setServerConfig",[](API_ARGS1){
        CHECK_SECRET();
        auto &ini = mINI::Instance();
        int changed = API::Success;
        for (auto &pr : allArgs) {
            if (ini.find(pr.first) == ini.end()) {
                //没有这个key
                continue;
            }
            if (ini[pr.first] == pr.second) {
                continue;
            }
            ini[pr.first] = pr.second;
            //替换成功
            ++changed;
        }
        if (changed > 0) {
            NoticeCenter::Instance().emitEvent(Broadcast::kBroadcastReloadConfig);
            ini.dumpFile(g_ini_file);
        }
        val["changed"] = changed;
    });


    static auto s_get_api_list = [](API_ARGS1){
        CHECK_SECRET();
        for(auto &pr : s_map_api){
            val["data"].append(pr.first);
        }
    };

    //获取服务器api列表
    //测试url http://127.0.0.1/index/api/getApiList
    api_regist1("/index/api/getApiList",[](API_ARGS1){
        s_get_api_list(API_ARGS_VALUE1);
    });

    //获取服务器api列表
    //测试url http://127.0.0.1/index/
    api_regist1("/index/",[](API_ARGS1){
        s_get_api_list(API_ARGS_VALUE1);
    });

#if !defined(_WIN32)
    //重启服务器,只有Daemon方式才能重启，否则是直接关闭！
    //测试url http://127.0.0.1/index/api/restartServer
    api_regist1("/index/api/restartServer",[](API_ARGS1){
        CHECK_SECRET();
        EventPollerPool::Instance().getPoller()->doDelayTask(1000,[](){
            //尝试正常退出
            ::kill(getpid(), SIGINT);

            //3秒后强制退出
            EventPollerPool::Instance().getPoller()->doDelayTask(3000,[](){
                exit(0);
                return 0;
            });

            return 0;
        });
        val["msg"] = "服务器将在一秒后自动重启";
    });
#endif//#if !defined(_WIN32)


    static auto makeMediaSourceJson = [](const MediaSource::Ptr &media){
        Value item;
        item["schema"] = media->getSchema();
        item["vhost"] = media->getVhost();
        item["app"] = media->getApp();
        item["stream"] = media->getId();
        item["createStamp"] = (Json::UInt64) media->getCreateStamp();
        item["aliveSecond"] = (Json::UInt64) media->getAliveSecond();
        item["bytesSpeed"] = media->getBytesSpeed();
        item["readerCount"] = media->readerCount();
        item["totalReaderCount"] = media->totalReaderCount();
        item["originType"] = (int) media->getOriginType();
        item["originTypeStr"] = getOriginTypeString(media->getOriginType());
        item["originUrl"] = media->getOriginUrl();
        auto originSock = media->getOriginSock();
        if (originSock) {
            item["originSock"]["local_ip"] = originSock->get_local_ip();
            item["originSock"]["local_port"] = originSock->get_local_port();
            item["originSock"]["peer_ip"] = originSock->get_peer_ip();
            item["originSock"]["peer_port"] = originSock->get_peer_port();
            item["originSock"]["identifier"] = originSock->getIdentifier();
        } else {
            item["originSock"] = Json::nullValue;
        }

        for(auto &track : media->getTracks()){
            Value obj;
            auto codec_type = track->getTrackType();
            obj["codec_id"] = track->getCodecId();
            obj["codec_id_name"] = track->getCodecName();
            obj["ready"] = track->ready();
            obj["codec_type"] = codec_type;
            switch(codec_type){
                case TrackAudio : {
                    auto audio_track = dynamic_pointer_cast<AudioTrack>(track);
                    obj["sample_rate"] = audio_track->getAudioSampleRate();
                    obj["channels"] = audio_track->getAudioChannel();
                    obj["sample_bit"] = audio_track->getAudioSampleBit();
                    break;
                }
                case TrackVideo : {
                    auto video_track = dynamic_pointer_cast<VideoTrack>(track);
                    obj["width"] = video_track->getVideoWidth();
                    obj["height"] = video_track->getVideoHeight();
                    obj["fps"] = round(video_track->getVideoFps());
                    break;
                }
                default:
                    break;
            }
            item["tracks"].append(obj);
        }
        return item;
    };

    //获取流列表，可选筛选参数
    //测试url0(获取所有流) http://127.0.0.1/index/api/getMediaList
    //测试url1(获取虚拟主机为"__defaultVost__"的流) http://127.0.0.1/index/api/getMediaList?vhost=__defaultVost__
    //测试url2(获取rtsp类型的流) http://127.0.0.1/index/api/getMediaList?schema=rtsp
    api_regist1("/index/api/getMediaList",[](API_ARGS1){
        CHECK_SECRET();
        //获取所有MediaSource列表
        MediaSource::for_each_media([&](const MediaSource::Ptr &media){
            if(!allArgs["schema"].empty() && allArgs["schema"] != media->getSchema()){
                return;
            }
            if(!allArgs["vhost"].empty() && allArgs["vhost"] != media->getVhost()){
                return;
            }
            if(!allArgs["app"].empty() && allArgs["app"] != media->getApp()){
                return;
            }
            val["data"].append(makeMediaSourceJson(media));
        });
    });

    //测试url http://127.0.0.1/index/api/isMediaOnline?schema=rtsp&vhost=__defaultVhost__&app=live&stream=obs
    api_regist1("/index/api/isMediaOnline",[](API_ARGS1){
        CHECK_SECRET();
        CHECK_ARGS("schema","vhost","app","stream");
        val["online"] = (bool) (MediaSource::find(allArgs["schema"],allArgs["vhost"],allArgs["app"],allArgs["stream"]));
    });

    //测试url http://127.0.0.1/index/api/getMediaInfo?schema=rtsp&vhost=__defaultVhost__&app=live&stream=obs
    api_regist1("/index/api/getMediaInfo",[](API_ARGS1){
        CHECK_SECRET();
        CHECK_ARGS("schema","vhost","app","stream");
        auto src = MediaSource::find(allArgs["schema"],allArgs["vhost"],allArgs["app"],allArgs["stream"]);
        if(!src){
            val["online"] = false;
            return;
        }
        val = makeMediaSourceJson(src);
        val["online"] = true;
        val["code"] = API::Success;
    });

    //主动关断流，包括关断拉流、推流
    //测试url http://127.0.0.1/index/api/close_stream?schema=rtsp&vhost=__defaultVhost__&app=live&stream=obs&force=1
    api_regist1("/index/api/close_stream",[](API_ARGS1){
        CHECK_SECRET();
        CHECK_ARGS("schema","vhost","app","stream");
        //踢掉推流器
        auto src = MediaSource::find(allArgs["schema"],
                                     allArgs["vhost"],
                                     allArgs["app"],
                                     allArgs["stream"]);
        if (src) {
            bool flag = src->close(allArgs["force"].as<bool>());
            val["result"] = flag ? 0 : -1;
            val["msg"] = flag ? "success" : "close failed";
            val["code"] = flag ? API::Success : API::OtherFailed;
        } else {
            val["result"] = -2;
            val["msg"] = "can not find the stream";
            val["code"] = API::OtherFailed;
        }
    });

    //批量主动关断流，包括关断拉流、推流
    //测试url http://127.0.0.1/index/api/close_streams?schema=rtsp&vhost=__defaultVhost__&app=live&stream=obs&force=1
    api_regist1("/index/api/close_streams",[](API_ARGS1){
        CHECK_SECRET();
        //筛选命中个数
        int count_hit = 0;
        int count_closed = 0;
        list<MediaSource::Ptr> media_list;
        MediaSource::for_each_media([&](const MediaSource::Ptr &media){
            if(!allArgs["schema"].empty() && allArgs["schema"] != media->getSchema()){
                return;
            }
            if(!allArgs["vhost"].empty() && allArgs["vhost"] != media->getVhost()){
                return;
            }
            if(!allArgs["app"].empty() && allArgs["app"] != media->getApp()){
                return;
            }
            if(!allArgs["stream"].empty() && allArgs["stream"] != media->getId()){
                return;
            }
            ++count_hit;
            media_list.emplace_back(media);
        });

        bool force = allArgs["force"].as<bool>();
        for(auto &media : media_list){
            if(media->close(force)){
                ++count_closed;
            }
        }
        val["count_hit"] = count_hit;
        val["count_closed"] = count_closed;
    });

    //获取所有TcpSession列表信息
    //可以根据本地端口和远端ip来筛选
    //测试url(筛选某端口下的tcp会话) http://127.0.0.1/index/api/getAllSession?local_port=1935
    api_regist1("/index/api/getAllSession",[](API_ARGS1){
        CHECK_SECRET();
        Value jsession;
        uint16_t local_port = allArgs["local_port"].as<uint16_t>();
        string &peer_ip = allArgs["peer_ip"];

        SessionMap::Instance().for_each_session([&](const string &id,const TcpSession::Ptr &session){
            if(local_port != 0 && local_port != session->get_local_port()){
                return;
            }
            if(!peer_ip.empty() && peer_ip != session->get_peer_ip()){
                return;
            }
            jsession["peer_ip"] = session->get_peer_ip();
            jsession["peer_port"] = session->get_peer_port();
            jsession["local_ip"] = session->get_local_ip();
            jsession["local_port"] = session->get_local_port();
            jsession["id"] = id;
            jsession["typeid"] = typeid(*session).name();
            val["data"].append(jsession);
        });
    });

    //断开tcp连接，比如说可以断开rtsp、rtmp播放器等
    //测试url http://127.0.0.1/index/api/kick_session?id=123456
    api_regist1("/index/api/kick_session",[](API_ARGS1){
        CHECK_SECRET();
        CHECK_ARGS("id");
        //踢掉tcp会话
        auto session = SessionMap::Instance().get(allArgs["id"]);
        if(!session){
            throw ApiRetException("can not find the target",API::OtherFailed);
        }
        session->safeShutdown();
    });


    //批量断开tcp连接，比如说可以断开rtsp、rtmp播放器等
    //测试url http://127.0.0.1/index/api/kick_sessions?local_port=1935
    api_regist1("/index/api/kick_sessions",[](API_ARGS1){
        CHECK_SECRET();
        uint16_t local_port = allArgs["local_port"].as<uint16_t>();
        string &peer_ip = allArgs["peer_ip"];
        uint64_t count_hit = 0;

        list<TcpSession::Ptr> session_list;
        SessionMap::Instance().for_each_session([&](const string &id,const TcpSession::Ptr &session){
            if(local_port != 0 && local_port != session->get_local_port()){
                return;
            }
            if(!peer_ip.empty() && peer_ip != session->get_peer_ip()){
                return;
            }
            session_list.emplace_back(session);
            ++count_hit;
        });

        for(auto &session : session_list){
            session->safeShutdown();
        }
        val["count_hit"] = (Json::UInt64)count_hit;
    });

    static auto addStreamProxy = [](const string &vhost,
                                    const string &app,
                                    const string &stream,
                                    const string &url,
                                    bool enable_hls,
                                    bool enable_mp4,
                                    int rtp_type,
                                    const function<void(const SockException &ex,const string &key)> &cb){
        auto key = getProxyKey(vhost,app,stream);
        lock_guard<recursive_mutex> lck(s_proxyMapMtx);
        if(s_proxyMap.find(key) != s_proxyMap.end()){
            //已经在拉流了
            cb(SockException(Err_success),key);
            return;
        }
        //添加拉流代理
        PlayerProxy::Ptr player(new PlayerProxy(vhost, app, stream, enable_hls, enable_mp4));
        s_proxyMap[key] = player;
        
        //指定RTP over TCP(播放rtsp时有效)
        (*player)[kRtpType] = rtp_type;
        //开始播放，如果播放失败或者播放中止，将会自动重试若干次，默认一直重试
        player->setPlayCallbackOnce([cb,key](const SockException &ex){
            if(ex){
                lock_guard<recursive_mutex> lck(s_proxyMapMtx);
                s_proxyMap.erase(key);
            }
            cb(ex,key);
        });

        //被主动关闭拉流
        player->setOnClose([key](){
            lock_guard<recursive_mutex> lck(s_proxyMapMtx);
            s_proxyMap.erase(key);
        });
        player->play(url);
    };

    //动态添加rtsp/rtmp拉流代理
    //测试url http://127.0.0.1/index/api/addStreamProxy?vhost=__defaultVhost__&app=proxy&enable_rtsp=1&enable_rtmp=1&stream=0&url=rtmp://127.0.0.1/live/obs
    api_regist2("/index/api/addStreamProxy",[](API_ARGS2){
        CHECK_SECRET();
        CHECK_ARGS("vhost","app","stream","url");
        addStreamProxy(allArgs["vhost"],
                       allArgs["app"],
                       allArgs["stream"],
                       allArgs["url"],
                       allArgs["enable_hls"],/* 是否hls转发 */
                       allArgs["enable_mp4"],/* 是否MP4录制 */
                       allArgs["rtp_type"],
                       [invoker,val,headerOut](const SockException &ex,const string &key){
                           if(ex){
                               const_cast<Value &>(val)["code"] = API::OtherFailed;
                               const_cast<Value &>(val)["msg"] = ex.what();
                           }else{
                               const_cast<Value &>(val)["data"]["key"] = key;
                           }
                           invoker("200 OK", headerOut, val.toStyledString());
                       });
    });

    //关闭拉流代理
    //测试url http://127.0.0.1/index/api/delStreamProxy?key=__defaultVhost__/proxy/0
    api_regist1("/index/api/delStreamProxy",[](API_ARGS1){
        CHECK_SECRET();
        CHECK_ARGS("key");
        lock_guard<recursive_mutex> lck(s_proxyMapMtx);
        val["data"]["flag"] = s_proxyMap.erase(allArgs["key"]) == 1;
    });

    static auto addFFmpegSource = [](const string &src_url,
                                     const string &dst_url,
                                     int timeout_ms,
                                     bool enable_hls,
                                     bool enable_mp4,
                                     const function<void(const SockException &ex, const string &key)> &cb) {
        auto key = MD5(dst_url).hexdigest();
        lock_guard<decltype(s_ffmpegMapMtx)> lck(s_ffmpegMapMtx);
        if (s_ffmpegMap.find(key) != s_ffmpegMap.end()) {
            //已经在拉流了
            cb(SockException(Err_success), key);
            return;
        }

        FFmpegSource::Ptr ffmpeg = std::make_shared<FFmpegSource>();
        s_ffmpegMap[key] = ffmpeg;

        ffmpeg->setOnClose([key]() {
            lock_guard<decltype(s_ffmpegMapMtx)> lck(s_ffmpegMapMtx);
            s_ffmpegMap.erase(key);
        });
        ffmpeg->setupRecord(enable_hls, enable_mp4);
        ffmpeg->play(src_url, dst_url, timeout_ms, [cb, key](const SockException &ex) {
            if (ex) {
                lock_guard<decltype(s_ffmpegMapMtx)> lck(s_ffmpegMapMtx);
                s_ffmpegMap.erase(key);
            }
            cb(ex, key);
        });
    };

    //动态添加rtsp/rtmp拉流代理
    //测试url http://127.0.0.1/index/api/addFFmpegSource?src_url=http://live.hkstv.hk.lxdns.com/live/hks2/playlist.m3u8&dst_url=rtmp://127.0.0.1/live/hks2&timeout_ms=10000
    api_regist2("/index/api/addFFmpegSource",[](API_ARGS2){
        CHECK_SECRET();
        CHECK_ARGS("src_url","dst_url","timeout_ms");
        auto src_url = allArgs["src_url"];
        auto dst_url = allArgs["dst_url"];
        int timeout_ms = allArgs["timeout_ms"];
        auto enable_hls = allArgs["enable_hls"].as<int>();
        auto enable_mp4 = allArgs["enable_mp4"].as<int>();

        addFFmpegSource(src_url, dst_url, timeout_ms, enable_hls, enable_mp4,
                        [invoker, val, headerOut](const SockException &ex, const string &key) {
            if (ex) {
                const_cast<Value &>(val)["code"] = API::OtherFailed;
                const_cast<Value &>(val)["msg"] = ex.what();
            } else {
                const_cast<Value &>(val)["data"]["key"] = key;
            }
            invoker("200 OK", headerOut, val.toStyledString());
        });
    });


    static auto api_delFFmpegSource = [](API_ARGS1){
        CHECK_SECRET();
        CHECK_ARGS("key");
        lock_guard<decltype(s_ffmpegMapMtx)> lck(s_ffmpegMapMtx);
        val["data"]["flag"] = s_ffmpegMap.erase(allArgs["key"]) == 1;
    };

    //关闭拉流代理
    //测试url http://127.0.0.1/index/api/delFFmepgSource?key=key
    api_regist1("/index/api/delFFmpegSource",[](API_ARGS1){
        api_delFFmpegSource(API_ARGS_VALUE1);
    });

    //此处为了兼容之前的拼写错误
    api_regist1("/index/api/delFFmepgSource",[](API_ARGS1){
        api_delFFmpegSource(API_ARGS_VALUE1);
    });

    //新增http api下载可执行程序文件接口
    //测试url http://127.0.0.1/index/api/downloadBin
    api_regist2("/index/api/downloadBin",[](API_ARGS2){
        CHECK_SECRET();
        invoker.responseFile(headerIn,StrCaseMap(),exePath());
    });

#if defined(ENABLE_RTPPROXY)
    api_regist1("/index/api/getRtpInfo",[](API_ARGS1){
        CHECK_SECRET();
        CHECK_ARGS("stream_id");

        auto process = RtpSelector::Instance().getProcess(allArgs["stream_id"], false);
        if (!process) {
            val["exist"] = false;
            return;
        }
        val["exist"] = true;
        val["peer_ip"] = process->get_peer_ip();
        val["peer_port"] = process->get_peer_port();
        val["local_port"] = process->get_local_port();
        val["local_ip"] = process->get_local_ip();
    });

    api_regist1("/index/api/openRtpServer",[](API_ARGS1){
        CHECK_SECRET();
        CHECK_ARGS("port", "enable_tcp", "stream_id");

        auto stream_id = allArgs["stream_id"];

        lock_guard<recursive_mutex> lck(s_rtpServerMapMtx);
        if(s_rtpServerMap.find(stream_id) != s_rtpServerMap.end()) {
            //为了防止RtpProcess所有权限混乱的问题，不允许重复添加相同的stream_id
            throw InvalidArgsException("该stream_id已存在");
        }

        RtpServer::Ptr server = std::make_shared<RtpServer>();
        server->start(allArgs["port"], stream_id, allArgs["enable_tcp"].as<bool>());
        server->setOnDetach([stream_id]() {
            //设置rtp超时移除事件
            lock_guard<recursive_mutex> lck(s_rtpServerMapMtx);
            s_rtpServerMap.erase(stream_id);
        });

        //保存对象
        s_rtpServerMap.emplace(stream_id, server);
        //回复json
        val["port"] = server->getPort();
    });

    api_regist1("/index/api/closeRtpServer",[](API_ARGS1){
        CHECK_SECRET();
        CHECK_ARGS("stream_id");

        lock_guard<recursive_mutex> lck(s_rtpServerMapMtx);
        auto it = s_rtpServerMap.find(allArgs["stream_id"]);
        if(it == s_rtpServerMap.end()){
            val["hit"] = 0;
            return;
        }
        auto server = it->second;
        s_rtpServerMap.erase(it);
        val["hit"] = 1;
    });

    api_regist1("/index/api/listRtpServer",[](API_ARGS1){
        CHECK_SECRET();

        lock_guard<recursive_mutex> lck(s_rtpServerMapMtx);
        for (auto &pr : s_rtpServerMap) {
            Value obj;
            obj["stream_id"] = pr.first;
            obj["port"] = pr.second->getPort();
            val["data"].append(obj);
        }
    });

    api_regist2("/index/api/startSendRtp",[](API_ARGS2){
        CHECK_SECRET();
        CHECK_ARGS("vhost", "app", "stream", "ssrc", "dst_url", "dst_port", "is_udp");

        auto src = MediaSource::find(allArgs["vhost"], allArgs["app"], allArgs["stream"]);
        if (!src) {
            throw ApiRetException("该媒体流不存在", API::OtherFailed);
        }

        src->startSendRtp(allArgs["dst_url"], allArgs["dst_port"], allArgs["ssrc"], allArgs["is_udp"], [val, headerOut, invoker](const SockException &ex){
            if (ex) {
                const_cast<Value &>(val)["code"] = API::OtherFailed;
                const_cast<Value &>(val)["msg"] = ex.what();
            }
            invoker("200 OK", headerOut, val.toStyledString());
        });
    });

    api_regist1("/index/api/stopSendRtp",[](API_ARGS1){
        CHECK_SECRET();
        CHECK_ARGS("vhost", "app", "stream");

        auto src = MediaSource::find(allArgs["vhost"], allArgs["app"], allArgs["stream"]);
        if (!src) {
            throw ApiRetException("该媒体流不存在", API::OtherFailed);
        }

        if (!src->stopSendRtp()) {
            throw ApiRetException("尚未开始推流,停止失败", API::OtherFailed);
        }
    });


#endif//ENABLE_RTPPROXY

    // 开始录制hls或MP4
    api_regist1("/index/api/startRecord",[](API_ARGS1){
        CHECK_SECRET();
        CHECK_ARGS("type","vhost","app","stream");
        auto result = Recorder::startRecord((Recorder::type) allArgs["type"].as<int>(),
                                              allArgs["vhost"],
                                              allArgs["app"],
                                              allArgs["stream"],
                                              allArgs["customized_path"]);
        val["result"] = result;
        val["code"] = result ? API::Success : API::OtherFailed;
        val["msg"] = result ? "success" :  "start record failed";
    });

    // 停止录制hls或MP4
    api_regist1("/index/api/stopRecord",[](API_ARGS1){
        CHECK_SECRET();
        CHECK_ARGS("type","vhost","app","stream");
        auto result = Recorder::stopRecord((Recorder::type) allArgs["type"].as<int>(),
                                             allArgs["vhost"],
                                             allArgs["app"],
                                             allArgs["stream"]);
        val["result"] = result;
        val["code"] = result ? API::Success : API::OtherFailed;
        val["msg"] = result ? "success" :  "stop record failed";
    });

    // 获取hls或MP4录制状态
    api_regist1("/index/api/isRecording",[](API_ARGS1){
        CHECK_SECRET();
        CHECK_ARGS("type","vhost","app","stream");
        val["status"] = Recorder::isRecording((Recorder::type) allArgs["type"].as<int>(),
                                              allArgs["vhost"],
                                              allArgs["app"],
                                              allArgs["stream"]);
    });

    //获取录像文件夹列表或mp4文件列表
    //http://127.0.0.1/index/api/getMp4RecordFile?vhost=__defaultVhost__&app=live&stream=ss&period=2020-01
    api_regist1("/index/api/getMp4RecordFile", [](API_ARGS1){
        CHECK_SECRET();
        CHECK_ARGS("vhost", "app", "stream");
        auto record_path = Recorder::getRecordPath(Recorder::type_mp4, allArgs["vhost"], allArgs["app"],allArgs["stream"]);
        auto period = allArgs["period"];

        //判断是获取mp4文件列表还是获取文件夹列表
        bool search_mp4 = period.size() == sizeof("2020-02-01") - 1;
        if (search_mp4) {
            record_path = record_path + period + "/";
        }

        Json::Value paths(arrayValue);
        //这是筛选日期，获取文件夹列表
        File::scanDir(record_path, [&](const string &path, bool isDir) {
            int pos = path.rfind('/');
            if (pos != string::npos) {
                string relative_path = path.substr(pos + 1);
                if (search_mp4) {
                    if (!isDir) {
                        //我们只收集mp4文件，对文件夹不感兴趣
                        paths.append(relative_path);
                    }
                } else if (isDir && relative_path.find(period) == 0) {
                    //匹配到对应日期的文件夹
                    paths.append(relative_path);
                }
            }
            return true;
        }, false);

        val["data"]["rootPath"] = record_path;
        val["data"]["paths"] = paths;
    });

    static auto responseSnap = [](const string &snap_path,
                                  const HttpSession::KeyValue &headerIn,
                                  const HttpSession::HttpResponseInvoker &invoker) {
        StrCaseMap headerOut;
        struct stat statbuf = {0};
        GET_CONFIG(string, defaultSnap, API::kDefaultSnap);
        if (!(stat(snap_path.data(), &statbuf) == 0 && statbuf.st_size != 0) && !defaultSnap.empty()) {
            //空文件且设置了预设图，则返回预设图片(也就是FFmpeg生成截图中空档期的默认图片)
            const_cast<string&>(snap_path) = File::absolutePath(defaultSnap, "");
            headerOut["Content-Type"] = HttpFileManager::getContentType(snap_path.data());
        } else {
            //之前生成的截图文件，我们默认为jpeg格式
            headerOut["Content-Type"] = HttpFileManager::getContentType(".jpeg");
        }
        //返回图片给http客户端
        invoker.responseFile(headerIn, headerOut, snap_path);
    };

    //获取截图缓存或者实时截图
    //http://127.0.0.1/index/api/getSnap?url=rtmp://127.0.0.1/record/robot.mp4&timeout_sec=10&expire_sec=3
    api_regist2("/index/api/getSnap", [](API_ARGS2){
        CHECK_SECRET();
        CHECK_ARGS("url", "timeout_sec", "expire_sec");
        GET_CONFIG(string, snap_root, API::kSnapRoot);

        bool have_old_snap = false, res_old_snap = false;
        int expire_sec = allArgs["expire_sec"];
        auto scan_path = File::absolutePath(MD5(allArgs["url"]).hexdigest(), snap_root) + "/";
        string new_snap = StrPrinter << scan_path << time(NULL) << ".jpeg";

        File::scanDir(scan_path, [&](const string &path, bool isDir) {
            if (isDir || !end_with(path, ".jpeg")) {
                //忽略文件夹或其他类型的文件
                return true;
            }

            //找到截图
            auto tm = FindField(path.data() + scan_path.size(), nullptr, ".jpeg");
            if (atoll(tm.data()) + expire_sec < time(NULL)) {
                //截图已经过期，改名，以便再次请求时，可以返回老截图
                rename(path.data(), new_snap.data());
                have_old_snap = true;
                return true;
            }

            //截图存在，且未过期，那么返回之
            res_old_snap = true;
            responseSnap(path, headerIn, invoker);
            //中断遍历
            return false;
        });

        if (res_old_snap) {
            //已经回复了旧的截图
            return;
        }

        //无截图或者截图已经过期
        if (!have_old_snap) {
            //无过期截图，生成一个空文件，目的是顺便创建文件夹路径
            //同时防止在FFmpeg生成截图途中不停的尝试调用该api多次启动FFmpeg进程
            auto file = File::create_file(new_snap.data(), "wb");
            if (file) {
                fclose(file);
            }
        }

        //启动FFmpeg进程，开始截图，生成临时文件，截图成功后替换为正式文件
        auto new_snap_tmp = new_snap + ".tmp";
        FFmpegSnap::makeSnap(allArgs["url"], new_snap_tmp, allArgs["timeout_sec"], [invoker, headerIn, new_snap, new_snap_tmp](bool success) {
            if (!success) {
                //生成截图失败，可能残留空文件
                File::delete_file(new_snap_tmp.data());
            } else {
                //临时文件改成正式文件
                File::delete_file(new_snap.data());
                rename(new_snap_tmp.data(), new_snap.data());
            }
            responseSnap(new_snap, headerIn, invoker);
        });
    });

    ////////////以下是注册的Hook API////////////
    api_regist1("/index/hook/on_publish",[](API_ARGS1){
        //开始推流事件
        //转换成rtsp或rtmp
        val["enableRtxp"] = true;
        //转换hls
        val["enableHls"] = true;
        //不录制mp4
        val["enableMP4"] = false;
    });

    api_regist1("/index/hook/on_play",[](API_ARGS1){
        //开始播放事件
    });

    api_regist1("/index/hook/on_flow_report",[](API_ARGS1){
        //流量统计hook api
    });

    api_regist1("/index/hook/on_rtsp_realm",[](API_ARGS1){
        //rtsp是否需要鉴权，默认需要鉴权
        val["code"] = API::Success;
        val["realm"] = "zlmediakit_reaml";
    });

    api_regist1("/index/hook/on_rtsp_auth",[](API_ARGS1){
        //rtsp鉴权密码，密码等于用户名
        //rtsp可以有双重鉴权！后面还会触发on_play事件
        CHECK_ARGS("user_name");
        val["code"] = API::Success;
        val["encrypted"] = false;
        val["passwd"] = allArgs["user_name"].data();
    });

    api_regist1("/index/hook/on_stream_changed",[](API_ARGS1){
        //媒体注册或反注册事件
    });


#if !defined(_WIN32)
    api_regist2("/index/hook/on_stream_not_found_ffmpeg",[](API_ARGS2){
        //媒体未找到事件,我们都及时拉流hks作为替代品，目的是为了测试按需拉流
        CHECK_SECRET();
        CHECK_ARGS("vhost","app","stream");
        //通过FFmpeg按需拉流
        GET_CONFIG(int,rtmp_port,Rtmp::kPort);
        GET_CONFIG(int,timeout_sec,Hook::kTimeoutSec);

        string dst_url = StrPrinter
                << "rtmp://127.0.0.1:"
                << rtmp_port << "/"
                << allArgs["app"] << "/"
                << allArgs["stream"] << "?vhost="
                << allArgs["vhost"];

        addFFmpegSource("http://hls-ott-zhibo.wasu.tv/live/272/index.m3u8",/** ffmpeg拉流支持任意编码格式任意协议 **/
                        dst_url,
                        (1000 * timeout_sec) - 500,
                        false,
                        false,
                        [invoker,val,headerOut](const SockException &ex,const string &key){
                            if(ex){
                                const_cast<Value &>(val)["code"] = API::OtherFailed;
                                const_cast<Value &>(val)["msg"] = ex.what();
                            }else{
                                const_cast<Value &>(val)["data"]["key"] = key;
                            }
                            invoker("200 OK", headerOut, val.toStyledString());
                        });
    });
#endif//!defined(_WIN32)

    api_regist2("/index/hook/on_stream_not_found",[](API_ARGS2){
        //媒体未找到事件,我们都及时拉流hks作为替代品，目的是为了测试按需拉流
        CHECK_SECRET();
        CHECK_ARGS("vhost","app","stream");
        //通过内置支持的rtsp/rtmp按需拉流
        addStreamProxy(allArgs["vhost"],
                       allArgs["app"],
                       allArgs["stream"],
                       /** 支持rtsp和rtmp方式拉流 ，rtsp支持h265/h264/aac,rtmp仅支持h264/aac **/
                       "rtsp://184.72.239.149/vod/mp4:BigBuckBunny_115k.mov",
                       true,/* 开启hls转发 */
                       false,/* 禁用MP4录制 */
                       0,//rtp over tcp方式拉流
                       [invoker,val,headerOut](const SockException &ex,const string &key){
                           if(ex){
                               const_cast<Value &>(val)["code"] = API::OtherFailed;
                               const_cast<Value &>(val)["msg"] = ex.what();
                           }else{
                               const_cast<Value &>(val)["data"]["key"] = key;
                           }
                           invoker("200 OK", headerOut, val.toStyledString());
                       });
    });

    api_regist1("/index/hook/on_record_mp4",[](API_ARGS1){
        //录制mp4分片完毕事件
    });

    api_regist1("/index/hook/on_shell_login",[](API_ARGS1){
        //shell登录调试事件
    });

    api_regist1("/index/hook/on_stream_none_reader",[](API_ARGS1){
        //无人观看流默认关闭
        val["close"] = true;
    });

    static auto checkAccess = [](const string &params){
        //我们假定大家都要权限访问
        return true;
    };

    api_regist1("/index/hook/on_http_access",[](API_ARGS1){
        //在这里根据allArgs["params"](url参数)来判断该http客户端是否有权限访问该文件
        if(!checkAccess(allArgs["params"])){
            //无访问权限
            val["err"] = "无访问权限";
            //仅限制访问当前目录
            val["path"] = "";
            //标记该客户端无权限1分钟
            val["second"] = 60;
            return;
        }

        //可以访问
        val["err"] = "";
        //只能访问当前目录
        val["path"] = "";
        //该http客户端用户被授予10分钟的访问权限，该权限仅限访问当前目录
        val["second"] = 10 * 60;
    });


    api_regist1("/index/hook/on_server_started",[](API_ARGS1){
        //服务器重启报告
    });


}

void unInstallWebApi(){
    {
        lock_guard<recursive_mutex> lck(s_proxyMapMtx);
        s_proxyMap.clear();
    }

    {
        lock_guard<recursive_mutex> lck(s_ffmpegMapMtx);
        s_ffmpegMap.clear();
    }

    {
#if defined(ENABLE_RTPPROXY)
        RtpSelector::Instance().clear();
        lock_guard<recursive_mutex> lck(s_rtpServerMapMtx);
        s_rtpServerMap.clear();
#endif
    }
=======
﻿/*
 * Copyright (c) 2016 The ZLMediaKit project authors. All Rights Reserved.
 *
 * This file is part of ZLMediaKit(https://github.com/xiongziliang/ZLMediaKit).
 *
 * Use of this source code is governed by MIT license that can be found in the
 * LICENSE file in the root of the source tree. All contributing project authors
 * may be found in the AUTHORS file in the root of the source tree.
 */

#include <sys/stat.h>
#include <math.h>
#include <signal.h>
#include <functional>
#include <sstream>
#include <unordered_map>
#include "jsoncpp/json.h"
#include "Util/util.h"
#include "Util/logger.h"
#include "Util/onceToken.h"
#include "Util/NoticeCenter.h"
#ifdef ENABLE_MYSQL
#include "Util/SqlPool.h"
#endif //ENABLE_MYSQL
#include "Common/config.h"
#include "Common/MediaSource.h"
#include "Http/HttpRequester.h"
#include "Http/HttpSession.h"
#include "Network/TcpServer.h"
#include "Player/PlayerProxy.h"
#include "Util/MD5.h"
#include "WebApi.h"
#include "WebHook.h"
#include "Thread/WorkThreadPool.h"
#include "Rtp/RtpSelector.h"
#include "FFmpegSource.h"
#if defined(ENABLE_RTPPROXY)
#include "Rtp/RtpServer.h"
#endif
using namespace Json;
using namespace toolkit;
using namespace mediakit;

namespace API {
typedef enum {
    Exception = -400,//代码抛异常
    InvalidArgs = -300,//参数不合法
    SqlFailed = -200,//sql执行失败
    AuthFailed = -100,//鉴权失败
    OtherFailed = -1,//业务代码执行失败，
    Success = 0//执行成功
} ApiErr;

#define API_FIELD "api."
const string kApiDebug = API_FIELD"apiDebug";
const string kSecret = API_FIELD"secret";
const string kSnapRoot = API_FIELD"snapRoot";
const string kDefaultSnap = API_FIELD"defaultSnap";

static onceToken token([]() {
    mINI::Instance()[kApiDebug] = "1";
    mINI::Instance()[kSecret] = "035c73f7-bb6b-4889-a715-d9eb2d1925cc";
    mINI::Instance()[kSnapRoot] = "./www/snap/";
    mINI::Instance()[kDefaultSnap] = "./www/logo.png";
});
}//namespace API


class ApiRetException: public std::runtime_error {
public:
    ApiRetException(const char *str = "success" ,int code = API::Success):runtime_error(str){
        _code = code;
    }
    ~ApiRetException() = default;
    int code(){ return _code; }
private:
    int _code;
};

class AuthException : public ApiRetException {
public:
    AuthException(const char *str):ApiRetException(str,API::AuthFailed){}
    ~AuthException() = default;
};

class InvalidArgsException: public ApiRetException {
public:
    InvalidArgsException(const char *str):ApiRetException(str,API::InvalidArgs){}
    ~InvalidArgsException() = default;
};

class SuccessException: public ApiRetException {
public:
    SuccessException():ApiRetException("success",API::Success){}
    ~SuccessException() = default;
};

#define API_ARGS1 SockInfo &sender,HttpSession::KeyValue &headerIn, HttpSession::KeyValue &headerOut, ApiArgsType &allArgs, Json::Value &val
#define API_ARGS2 API_ARGS1, const HttpSession::HttpResponseInvoker &invoker
#define API_ARGS_VALUE1 sender,headerIn,headerOut,allArgs,val
#define API_ARGS_VALUE2 API_ARGS_VALUE1, invoker

typedef map<string, variant, StrCaseCompare> ApiArgsType;
//http api列表
static map<string, std::function<void(API_ARGS2)> > s_map_api;

template<typename FUNC>
static void api_regist1(const string &api_path, FUNC &&func) {
    s_map_api.emplace(api_path, [func](API_ARGS2) {
        func(API_ARGS_VALUE1);
        invoker("200 OK", headerOut, val.toStyledString());
    });
}

template<typename FUNC>
static void api_regist2(const string &api_path, FUNC &&func) {
    s_map_api.emplace(api_path, std::forward<FUNC>(func));
}

//获取HTTP请求中url参数、content参数
static ApiArgsType getAllArgs(const Parser &parser) {
    ApiArgsType allArgs;
    if (parser["Content-Type"].find("application/x-www-form-urlencoded") == 0) {
        auto contentArgs = parser.parseArgs(parser.Content());
        for (auto &pr : contentArgs) {
            allArgs[pr.first] = HttpSession::urlDecode(pr.second);
        }
    } else if (parser["Content-Type"].find("application/json") == 0) {
        try {
            stringstream ss(parser.Content());
            Value jsonArgs;
            ss >> jsonArgs;
            auto keys = jsonArgs.getMemberNames();
            for (auto key = keys.begin(); key != keys.end(); ++key) {
                allArgs[*key] = jsonArgs[*key].asString();
            }
        } catch (std::exception &ex) {
            WarnL << ex.what();
        }
    } else if (!parser["Content-Type"].empty()) {
        WarnL << "invalid Content-Type:" << parser["Content-Type"];
    }

    for (auto &pr :  parser.getUrlArgs()) {
        allArgs[pr.first] = pr.second;
    }
    return allArgs;
}

static inline void addHttpListener(){
    GET_CONFIG(bool, api_debug, API::kApiDebug);
    //注册监听kBroadcastHttpRequest事件
    NoticeCenter::Instance().addListener(nullptr, Broadcast::kBroadcastHttpRequest, [](BroadcastHttpRequestArgs) {
        auto it = s_map_api.find(parser.Url());
        if (it == s_map_api.end()) {
            return;
        }
        //该api已被消费
        consumed = true;
        //执行API
        Json::Value val;
        val["code"] = API::Success;
        HttpSession::KeyValue headerOut;
        auto allArgs = getAllArgs(parser);
        HttpSession::KeyValue &headerIn = parser.getHeader();
        GET_CONFIG(string,charSet,Http::kCharSet);
        headerOut["Content-Type"] = StrPrinter << "application/json; charset=" << charSet;
        if(api_debug){
            auto newInvoker = [invoker,parser,allArgs](const string &codeOut,
                                                       const HttpSession::KeyValue &headerOut,
                                                       const HttpBody::Ptr &body){
                stringstream ss;
                for(auto &pr : allArgs ){
                    ss << pr.first << " : " << pr.second << "\r\n";
                }

                //body默认为空
                int64_t size = 0;
                if (body && body->remainSize()) {
                    //有body，获取body大小
                    size = body->remainSize();
                }

                if(size && size < 4 * 1024){
                    string contentOut = body->readData(size)->toString();
                    DebugL << "\r\n# request:\r\n" << parser.Method() << " " << parser.FullUrl() << "\r\n"
                           << "# content:\r\n" << parser.Content() << "\r\n"
                           << "# args:\r\n" << ss.str()
                           << "# response:\r\n"
                           << contentOut << "\r\n";
                    invoker(codeOut,headerOut,contentOut);
                } else{
                    DebugL << "\r\n# request:\r\n" << parser.Method() << " " << parser.FullUrl() << "\r\n"
                           << "# content:\r\n" << parser.Content() << "\r\n"
                           << "# args:\r\n" << ss.str()
                           << "# response size:"
                           << size <<"\r\n";
                    invoker(codeOut,headerOut,body);
                }
            };
            ((HttpSession::HttpResponseInvoker &)invoker) = newInvoker;
        }

        try {
            it->second(sender,headerIn, headerOut, allArgs, val, invoker);
        }  catch(ApiRetException &ex){
            val["code"] = ex.code();
            val["msg"] = ex.what();
            invoker("200 OK", headerOut, val.toStyledString());
        }
#ifdef ENABLE_MYSQL
        catch(SqlException &ex){
            val["code"] = API::SqlFailed;
            val["msg"] = StrPrinter << "操作数据库失败:" << ex.what() << ":" << ex.getSql();
            WarnL << ex.what() << ":" << ex.getSql();
            invoker("200 OK", headerOut, val.toStyledString());
        }
#endif// ENABLE_MYSQL
        catch (std::exception &ex) {
            val["code"] = API::Exception;
            val["msg"] = ex.what();
            invoker("200 OK", headerOut, val.toStyledString());
        }
    });
}

template <typename Args,typename First>
bool checkArgs(Args &&args,First &&first){
    return !args[first].empty();
}

template <typename Args,typename First,typename ...KeyTypes>
bool checkArgs(Args &&args,First &&first,KeyTypes && ...keys){
    return !args[first].empty() && checkArgs(std::forward<Args>(args),std::forward<KeyTypes>(keys)...);
}

#define CHECK_ARGS(...)  \
    if(!checkArgs(allArgs,##__VA_ARGS__)){ \
        throw InvalidArgsException("缺少必要参数:" #__VA_ARGS__); \
    }

#define CHECK_SECRET() \
    if(sender.get_peer_ip() != "127.0.0.1"){ \
        CHECK_ARGS("secret"); \
        if(api_secret != allArgs["secret"]){ \
            throw AuthException("secret错误"); \
        } \
    }

//拉流代理器列表
static unordered_map<string ,PlayerProxy::Ptr> s_proxyMap;
static recursive_mutex s_proxyMapMtx;

//FFmpeg拉流代理器列表
static unordered_map<string ,FFmpegSource::Ptr> s_ffmpegMap;
static recursive_mutex s_ffmpegMapMtx;

#if defined(ENABLE_RTPPROXY)
//rtp服务器列表
static unordered_map<string, RtpServer::Ptr> s_rtpServerMap;
static recursive_mutex s_rtpServerMapMtx;
#endif

static inline string getProxyKey(const string &vhost,const string &app,const string &stream){
    return vhost + "/" + app + "/" + stream;
}

/**
 * 安装api接口
 * 所有api都支持GET和POST两种方式
 * POST方式参数支持application/json和application/x-www-form-urlencoded方式
 */
void installWebApi() {
    addHttpListener();
    GET_CONFIG(string,api_secret,API::kSecret);

    //获取线程负载
    //测试url http://127.0.0.1/index/api/getThreadsLoad
    api_regist2("/index/api/getThreadsLoad",[](API_ARGS2){
        EventPollerPool::Instance().getExecutorDelay([invoker, headerOut](const vector<int> &vecDelay) {
            Value val;
            auto vec = EventPollerPool::Instance().getExecutorLoad();
            int i = API::Success;
            for (auto load : vec) {
                Value obj(objectValue);
                obj["load"] = load;
                obj["delay"] = vecDelay[i++];
                val["data"].append(obj);
            }
            val["code"] = API::Success;
            invoker("200 OK", headerOut, val.toStyledString());
        });
    });

    //获取后台工作线程负载
    //测试url http://127.0.0.1/index/api/getWorkThreadsLoad
    api_regist2("/index/api/getWorkThreadsLoad", [](API_ARGS2){
        WorkThreadPool::Instance().getExecutorDelay([invoker, headerOut](const vector<int> &vecDelay) {
            Value val;
            auto vec = WorkThreadPool::Instance().getExecutorLoad();
            int i = 0;
            for (auto load : vec) {
                Value obj(objectValue);
                obj["load"] = load;
                obj["delay"] = vecDelay[i++];
                val["data"].append(obj);
            }
            val["code"] = API::Success;
            invoker("200 OK", headerOut, val.toStyledString());
        });
    });

    //获取服务器配置
    //测试url http://127.0.0.1/index/api/getServerConfig
    api_regist1("/index/api/getServerConfig",[](API_ARGS1){
        CHECK_SECRET();
        Value obj;
        for (auto &pr : mINI::Instance()) {
            obj[pr.first] = (string &) pr.second;
        }
        val["data"].append(obj);
    });

    //设置服务器配置
    //测试url(比如关闭http api调试) http://127.0.0.1/index/api/setServerConfig?api.apiDebug=0
    //你也可以通过http post方式传参，可以通过application/x-www-form-urlencoded或application/json方式传参
    api_regist1("/index/api/setServerConfig",[](API_ARGS1){
        CHECK_SECRET();
        auto &ini = mINI::Instance();
        int changed = API::Success;
        for (auto &pr : allArgs) {
            if (ini.find(pr.first) == ini.end()) {
                //没有这个key
                continue;
            }
            if (ini[pr.first] == pr.second) {
                continue;
            }
            ini[pr.first] = pr.second;
            //替换成功
            ++changed;
        }
        if (changed > 0) {
            NoticeCenter::Instance().emitEvent(Broadcast::kBroadcastReloadConfig);
            ini.dumpFile(g_ini_file);
        }
        val["changed"] = changed;
    });


    static auto s_get_api_list = [](API_ARGS1){
        CHECK_SECRET();
        for(auto &pr : s_map_api){
            val["data"].append(pr.first);
        }
    };

    //获取服务器api列表
    //测试url http://127.0.0.1/index/api/getApiList
    api_regist1("/index/api/getApiList",[](API_ARGS1){
        s_get_api_list(API_ARGS_VALUE1);
    });

    //获取服务器api列表
    //测试url http://127.0.0.1/index/
    api_regist1("/index/",[](API_ARGS1){
        s_get_api_list(API_ARGS_VALUE1);
    });

#if !defined(_WIN32)
    //重启服务器,只有Daemon方式才能重启，否则是直接关闭！
    //测试url http://127.0.0.1/index/api/restartServer
    api_regist1("/index/api/restartServer",[](API_ARGS1){
        CHECK_SECRET();
        EventPollerPool::Instance().getPoller()->doDelayTask(1000,[](){
            //尝试正常退出
            ::kill(getpid(), SIGINT);

            //3秒后强制退出
            EventPollerPool::Instance().getPoller()->doDelayTask(3000,[](){
                exit(0);
                return 0;
            });

            return 0;
        });
        val["msg"] = "服务器将在一秒后自动重启";
    });
#endif//#if !defined(_WIN32)


    static auto makeMediaSourceJson = [](const MediaSource::Ptr &media){
        Value item;
        item["schema"] = media->getSchema();
        item["vhost"] = media->getVhost();
        item["app"] = media->getApp();
        item["stream"] = media->getId();
        item["createStamp"] = (Json::UInt64) media->getCreateStamp();
        item["aliveSecond"] = (Json::UInt64) media->getAliveSecond();
        item["bytesSpeed"] = media->getBytesSpeed();
        item["readerCount"] = media->readerCount();
        item["totalReaderCount"] = media->totalReaderCount();
        item["originType"] = (int) media->getOriginType();
        item["originTypeStr"] = getOriginTypeString(media->getOriginType());
        item["originUrl"] = media->getOriginUrl();
        auto originSock = media->getOriginSock();
        if (originSock) {
            item["originSock"]["local_ip"] = originSock->get_local_ip();
            item["originSock"]["local_port"] = originSock->get_local_port();
            item["originSock"]["peer_ip"] = originSock->get_peer_ip();
            item["originSock"]["peer_port"] = originSock->get_peer_port();
            item["originSock"]["identifier"] = originSock->getIdentifier();
        } else {
            item["originSock"] = Json::nullValue;
        }

        for(auto &track : media->getTracks()){
            Value obj;
            auto codec_type = track->getTrackType();
            obj["codec_id"] = track->getCodecId();
            obj["codec_id_name"] = track->getCodecName();
            obj["ready"] = track->ready();
            obj["codec_type"] = codec_type;
            switch(codec_type){
                case TrackAudio : {
                    auto audio_track = dynamic_pointer_cast<AudioTrack>(track);
                    obj["sample_rate"] = audio_track->getAudioSampleRate();
                    obj["channels"] = audio_track->getAudioChannel();
                    obj["sample_bit"] = audio_track->getAudioSampleBit();
                    break;
                }
                case TrackVideo : {
                    auto video_track = dynamic_pointer_cast<VideoTrack>(track);
                    obj["width"] = video_track->getVideoWidth();
                    obj["height"] = video_track->getVideoHeight();
                    obj["fps"] = round(video_track->getVideoFps());
                    break;
                }
                default:
                    break;
            }
            item["tracks"].append(obj);
        }
        return item;
    };

    //获取流列表，可选筛选参数
    //测试url0(获取所有流) http://127.0.0.1/index/api/getMediaList
    //测试url1(获取虚拟主机为"__defaultVost__"的流) http://127.0.0.1/index/api/getMediaList?vhost=__defaultVost__
    //测试url2(获取rtsp类型的流) http://127.0.0.1/index/api/getMediaList?schema=rtsp
    api_regist1("/index/api/getMediaList",[](API_ARGS1){
        CHECK_SECRET();
        //获取所有MediaSource列表
        MediaSource::for_each_media([&](const MediaSource::Ptr &media){
            if(!allArgs["schema"].empty() && allArgs["schema"] != media->getSchema()){
                return;
            }
            if(!allArgs["vhost"].empty() && allArgs["vhost"] != media->getVhost()){
                return;
            }
            if(!allArgs["app"].empty() && allArgs["app"] != media->getApp()){
                return;
            }
            val["data"].append(makeMediaSourceJson(media));
        });
    });

    //测试url http://127.0.0.1/index/api/isMediaOnline?schema=rtsp&vhost=__defaultVhost__&app=live&stream=obs
    api_regist1("/index/api/isMediaOnline",[](API_ARGS1){
        CHECK_SECRET();
        CHECK_ARGS("schema","vhost","app","stream");
        val["online"] = (bool) (MediaSource::find(allArgs["schema"],allArgs["vhost"],allArgs["app"],allArgs["stream"]));
    });

    //测试url http://127.0.0.1/index/api/getMediaInfo?schema=rtsp&vhost=__defaultVhost__&app=live&stream=obs
    api_regist1("/index/api/getMediaInfo",[](API_ARGS1){
        CHECK_SECRET();
        CHECK_ARGS("schema","vhost","app","stream");
        auto src = MediaSource::find(allArgs["schema"],allArgs["vhost"],allArgs["app"],allArgs["stream"]);
        if(!src){
            val["online"] = false;
            return;
        }
        val = makeMediaSourceJson(src);
        val["online"] = true;
        val["code"] = API::Success;
    });

    //主动关断流，包括关断拉流、推流
    //测试url http://127.0.0.1/index/api/close_stream?schema=rtsp&vhost=__defaultVhost__&app=live&stream=obs&force=1
    api_regist1("/index/api/close_stream",[](API_ARGS1){
        CHECK_SECRET();
        CHECK_ARGS("schema","vhost","app","stream");
        //踢掉推流器
        auto src = MediaSource::find(allArgs["schema"],
                                     allArgs["vhost"],
                                     allArgs["app"],
                                     allArgs["stream"]);
        if (src) {
            bool flag = src->close(allArgs["force"].as<bool>());
            val["result"] = flag ? 0 : -1;
            val["msg"] = flag ? "success" : "close failed";
            val["code"] = flag ? API::Success : API::OtherFailed;
        } else {
            val["result"] = -2;
            val["msg"] = "can not find the stream";
            val["code"] = API::OtherFailed;
        }
    });

    //批量主动关断流，包括关断拉流、推流
    //测试url http://127.0.0.1/index/api/close_streams?schema=rtsp&vhost=__defaultVhost__&app=live&stream=obs&force=1
    api_regist1("/index/api/close_streams",[](API_ARGS1){
        CHECK_SECRET();
        //筛选命中个数
        int count_hit = 0;
        int count_closed = 0;
        list<MediaSource::Ptr> media_list;
        MediaSource::for_each_media([&](const MediaSource::Ptr &media){
            if(!allArgs["schema"].empty() && allArgs["schema"] != media->getSchema()){
                return;
            }
            if(!allArgs["vhost"].empty() && allArgs["vhost"] != media->getVhost()){
                return;
            }
            if(!allArgs["app"].empty() && allArgs["app"] != media->getApp()){
                return;
            }
            if(!allArgs["stream"].empty() && allArgs["stream"] != media->getId()){
                return;
            }
            ++count_hit;
            media_list.emplace_back(media);
        });

        bool force = allArgs["force"].as<bool>();
        for(auto &media : media_list){
            if(media->close(force)){
                ++count_closed;
            }
        }
        val["count_hit"] = count_hit;
        val["count_closed"] = count_closed;
    });

    //获取所有TcpSession列表信息
    //可以根据本地端口和远端ip来筛选
    //测试url(筛选某端口下的tcp会话) http://127.0.0.1/index/api/getAllSession?local_port=1935
    api_regist1("/index/api/getAllSession",[](API_ARGS1){
        CHECK_SECRET();
        Value jsession;
        uint16_t local_port = allArgs["local_port"].as<uint16_t>();
        string &peer_ip = allArgs["peer_ip"];

        SessionMap::Instance().for_each_session([&](const string &id,const TcpSession::Ptr &session){
            if(local_port != 0 && local_port != session->get_local_port()){
                return;
            }
            if(!peer_ip.empty() && peer_ip != session->get_peer_ip()){
                return;
            }
            jsession["peer_ip"] = session->get_peer_ip();
            jsession["peer_port"] = session->get_peer_port();
            jsession["local_ip"] = session->get_local_ip();
            jsession["local_port"] = session->get_local_port();
            jsession["id"] = id;
            jsession["typeid"] = typeid(*session).name();
            val["data"].append(jsession);
        });
    });

    //断开tcp连接，比如说可以断开rtsp、rtmp播放器等
    //测试url http://127.0.0.1/index/api/kick_session?id=123456
    api_regist1("/index/api/kick_session",[](API_ARGS1){
        CHECK_SECRET();
        CHECK_ARGS("id");
        //踢掉tcp会话
        auto session = SessionMap::Instance().get(allArgs["id"]);
        if(!session){
            throw ApiRetException("can not find the target",API::OtherFailed);
        }
        session->safeShutdown();
    });


    //批量断开tcp连接，比如说可以断开rtsp、rtmp播放器等
    //测试url http://127.0.0.1/index/api/kick_sessions?local_port=1935
    api_regist1("/index/api/kick_sessions",[](API_ARGS1){
        CHECK_SECRET();
        uint16_t local_port = allArgs["local_port"].as<uint16_t>();
        string &peer_ip = allArgs["peer_ip"];
        uint64_t count_hit = 0;

        list<TcpSession::Ptr> session_list;
        SessionMap::Instance().for_each_session([&](const string &id,const TcpSession::Ptr &session){
            if(local_port != 0 && local_port != session->get_local_port()){
                return;
            }
            if(!peer_ip.empty() && peer_ip != session->get_peer_ip()){
                return;
            }
            session_list.emplace_back(session);
            ++count_hit;
        });

        for(auto &session : session_list){
            session->safeShutdown();
        }
        val["count_hit"] = (Json::UInt64)count_hit;
    });

    static auto addStreamProxy = [](const string &vhost,
                                    const string &app,
                                    const string &stream,
                                    const string &url,
                                    bool enable_hls,
                                    bool enable_mp4,
                                    int rtp_type,
                                    const function<void(const SockException &ex,const string &key)> &cb){
        auto key = getProxyKey(vhost,app,stream);
        lock_guard<recursive_mutex> lck(s_proxyMapMtx);
        if(s_proxyMap.find(key) != s_proxyMap.end()){
            //已经在拉流了
            cb(SockException(Err_success),key);
            return;
        }
        //添加拉流代理
        PlayerProxy::Ptr player(new PlayerProxy(vhost, app, stream, enable_hls, enable_mp4));
        s_proxyMap[key] = player;
        
        //指定RTP over TCP(播放rtsp时有效)
        (*player)[kRtpType] = rtp_type;
        //开始播放，如果播放失败或者播放中止，将会自动重试若干次，默认一直重试
        player->setPlayCallbackOnce([cb,key](const SockException &ex){
            if(ex){
                lock_guard<recursive_mutex> lck(s_proxyMapMtx);
                s_proxyMap.erase(key);
            }
            cb(ex,key);
        });

        //被主动关闭拉流
        player->setOnClose([key](){
            lock_guard<recursive_mutex> lck(s_proxyMapMtx);
            s_proxyMap.erase(key);
        });
        player->play(url);
    };

    //动态添加rtsp/rtmp拉流代理
    //测试url http://127.0.0.1/index/api/addStreamProxy?vhost=__defaultVhost__&app=proxy&enable_rtsp=1&enable_rtmp=1&stream=0&url=rtmp://127.0.0.1/live/obs
    api_regist2("/index/api/addStreamProxy",[](API_ARGS2){
        CHECK_SECRET();
        CHECK_ARGS("vhost","app","stream","url");
        addStreamProxy(allArgs["vhost"],
                       allArgs["app"],
                       allArgs["stream"],
                       allArgs["url"],
                       allArgs["enable_hls"],/* 是否hls转发 */
                       allArgs["enable_mp4"],/* 是否MP4录制 */
                       allArgs["rtp_type"],
                       [invoker,val,headerOut](const SockException &ex,const string &key){
                           if(ex){
                               const_cast<Value &>(val)["code"] = API::OtherFailed;
                               const_cast<Value &>(val)["msg"] = ex.what();
                           }else{
                               const_cast<Value &>(val)["data"]["key"] = key;
                           }
                           invoker("200 OK", headerOut, val.toStyledString());
                       });
    });

    //关闭拉流代理
    //测试url http://127.0.0.1/index/api/delStreamProxy?key=__defaultVhost__/proxy/0
    api_regist1("/index/api/delStreamProxy",[](API_ARGS1){
        CHECK_SECRET();
        CHECK_ARGS("key");
        lock_guard<recursive_mutex> lck(s_proxyMapMtx);
        val["data"]["flag"] = s_proxyMap.erase(allArgs["key"]) == 1;
    });

    static auto addFFmpegSource = [](const string &src_url,
                                     const string &dst_url,
                                     int timeout_ms,
                                     const function<void(const SockException &ex,const string &key)> &cb){
        auto key = MD5(dst_url).hexdigest();
        lock_guard<decltype(s_ffmpegMapMtx)> lck(s_ffmpegMapMtx);
        if(s_ffmpegMap.find(key) != s_ffmpegMap.end()){
            //已经在拉流了
            cb(SockException(Err_success),key);
            return;
        }

        FFmpegSource::Ptr ffmpeg = std::make_shared<FFmpegSource>();
        s_ffmpegMap[key] = ffmpeg;

        ffmpeg->setOnClose([key](){
            lock_guard<decltype(s_ffmpegMapMtx)> lck(s_ffmpegMapMtx);
            s_ffmpegMap.erase(key);
        });
        ffmpeg->play(src_url, dst_url,timeout_ms,[cb , key](const SockException &ex){
            if(ex){
                lock_guard<decltype(s_ffmpegMapMtx)> lck(s_ffmpegMapMtx);
                s_ffmpegMap.erase(key);
            }
            cb(ex,key);
        });
    };

    //动态添加rtsp/rtmp拉流代理
    //测试url http://127.0.0.1/index/api/addFFmpegSource?src_url=http://live.hkstv.hk.lxdns.com/live/hks2/playlist.m3u8&dst_url=rtmp://127.0.0.1/live/hks2&timeout_ms=10000
    api_regist2("/index/api/addFFmpegSource",[](API_ARGS2){
        CHECK_SECRET();
        CHECK_ARGS("src_url","dst_url","timeout_ms");
        auto src_url = allArgs["src_url"];
        auto dst_url = allArgs["dst_url"];
        int timeout_ms = allArgs["timeout_ms"];

        addFFmpegSource(src_url,dst_url,timeout_ms,[invoker,val,headerOut](const SockException &ex,const string &key){
            if(ex){
                const_cast<Value &>(val)["code"] = API::OtherFailed;
                const_cast<Value &>(val)["msg"] = ex.what();
            }else{
                const_cast<Value &>(val)["data"]["key"] = key;
            }
            invoker("200 OK", headerOut, val.toStyledString());
        });
    });


    static auto api_delFFmpegSource = [](API_ARGS1){
        CHECK_SECRET();
        CHECK_ARGS("key");
        lock_guard<decltype(s_ffmpegMapMtx)> lck(s_ffmpegMapMtx);
        val["data"]["flag"] = s_ffmpegMap.erase(allArgs["key"]) == 1;
    };

    //关闭拉流代理
    //测试url http://127.0.0.1/index/api/delFFmepgSource?key=key
    api_regist1("/index/api/delFFmpegSource",[](API_ARGS1){
        api_delFFmpegSource(API_ARGS_VALUE1);
    });

    //此处为了兼容之前的拼写错误
    api_regist1("/index/api/delFFmepgSource",[](API_ARGS1){
        api_delFFmpegSource(API_ARGS_VALUE1);
    });

    //新增http api下载可执行程序文件接口
    //测试url http://127.0.0.1/index/api/downloadBin
    api_regist2("/index/api/downloadBin",[](API_ARGS2){
        CHECK_SECRET();
        invoker.responseFile(headerIn,StrCaseMap(),exePath());
    });

#if defined(ENABLE_RTPPROXY)
    api_regist1("/index/api/getRtpInfo",[](API_ARGS1){
        CHECK_SECRET();
        CHECK_ARGS("stream_id");

        auto process = RtpSelector::Instance().getProcess(allArgs["stream_id"], false);
        if (!process) {
            val["exist"] = false;
            return;
        }
        val["exist"] = true;
        val["peer_ip"] = process->get_peer_ip();
        val["peer_port"] = process->get_peer_port();
        val["local_port"] = process->get_local_port();
        val["local_ip"] = process->get_local_ip();
    });

    api_regist1("/index/api/openRtpServer",[](API_ARGS1){
        CHECK_SECRET();
        CHECK_ARGS("port", "enable_tcp", "stream_id");

        auto stream_id = allArgs["stream_id"];

        lock_guard<recursive_mutex> lck(s_rtpServerMapMtx);
        if(s_rtpServerMap.find(stream_id) != s_rtpServerMap.end()) {
            //为了防止RtpProcess所有权限混乱的问题，不允许重复添加相同的stream_id
            throw InvalidArgsException("该stream_id已存在");
        }

        RtpServer::Ptr server = std::make_shared<RtpServer>();
        server->start(allArgs["port"], stream_id, allArgs["enable_tcp"].as<bool>());
        server->setOnDetach([stream_id]() {
            //设置rtp超时移除事件
            lock_guard<recursive_mutex> lck(s_rtpServerMapMtx);
            s_rtpServerMap.erase(stream_id);
        });

        //保存对象
        s_rtpServerMap.emplace(stream_id, server);
        //回复json
        val["port"] = server->getPort();
    });

    api_regist1("/index/api/closeRtpServer",[](API_ARGS1){
        CHECK_SECRET();
        CHECK_ARGS("stream_id");

        lock_guard<recursive_mutex> lck(s_rtpServerMapMtx);
        auto it = s_rtpServerMap.find(allArgs["stream_id"]);
        if(it == s_rtpServerMap.end()){
            val["hit"] = 0;
            return;
        }
        auto server = it->second;
        s_rtpServerMap.erase(it);
        val["hit"] = 1;
    });

    api_regist1("/index/api/listRtpServer",[](API_ARGS1){
        CHECK_SECRET();

        lock_guard<recursive_mutex> lck(s_rtpServerMapMtx);
        for (auto &pr : s_rtpServerMap) {
            Value obj;
            obj["stream_id"] = pr.first;
            obj["port"] = pr.second->getPort();
            val["data"].append(obj);
        }
    });

    api_regist2("/index/api/startSendRtp",[](API_ARGS2){
        CHECK_SECRET();
        CHECK_ARGS("vhost", "app", "stream", "ssrc", "dst_url", "dst_port", "is_udp", "src_port");

        auto src = MediaSource::find(allArgs["vhost"], allArgs["app"], allArgs["stream"]);
        if (!src) {
            throw ApiRetException("该媒体流不存在", API::OtherFailed);
        }

        src->startSendRtp(allArgs["dst_url"], allArgs["dst_port"], allArgs["ssrc"], allArgs["is_udp"], allArgs["src_port"], [val, headerOut, invoker](const SockException &ex){
            if (ex) {
                const_cast<Value &>(val)["code"] = API::OtherFailed;
                const_cast<Value &>(val)["msg"] = ex.what();
            }
            invoker("200 OK", headerOut, val.toStyledString());
        });
    });

    api_regist1("/index/api/stopSendRtp",[](API_ARGS1){
        CHECK_SECRET();
        CHECK_ARGS("vhost", "app", "stream", "ssrc");

        auto src = MediaSource::find(allArgs["vhost"], allArgs["app"], allArgs["stream"]);
        if (!src) {
            throw ApiRetException("该媒体流不存在", API::OtherFailed);
        }

        if (!src->stopSendRtp(allArgs["ssrc"])) {
            throw ApiRetException("尚未开始推流,停止失败", API::OtherFailed);
        }
    });


#endif//ENABLE_RTPPROXY

    // 开始录制hls或MP4
    api_regist1("/index/api/startRecord",[](API_ARGS1){
        CHECK_SECRET();
        CHECK_ARGS("type","vhost","app","stream");
        auto result = Recorder::startRecord((Recorder::type) allArgs["type"].as<int>(),
                                              allArgs["vhost"],
                                              allArgs["app"],
                                              allArgs["stream"],
                                              allArgs["customized_path"]);
        val["result"] = result;
        val["code"] = result ? API::Success : API::OtherFailed;
        val["msg"] = result ? "success" :  "start record failed";
    });

    // 停止录制hls或MP4
    api_regist1("/index/api/stopRecord",[](API_ARGS1){
        CHECK_SECRET();
        CHECK_ARGS("type","vhost","app","stream");
        auto result = Recorder::stopRecord((Recorder::type) allArgs["type"].as<int>(),
                                             allArgs["vhost"],
                                             allArgs["app"],
                                             allArgs["stream"]);
        val["result"] = result;
        val["code"] = result ? API::Success : API::OtherFailed;
        val["msg"] = result ? "success" :  "stop record failed";
    });

    // 获取hls或MP4录制状态
    api_regist1("/index/api/isRecording",[](API_ARGS1){
        CHECK_SECRET();
        CHECK_ARGS("type","vhost","app","stream");
        val["status"] = Recorder::isRecording((Recorder::type) allArgs["type"].as<int>(),
                                              allArgs["vhost"],
                                              allArgs["app"],
                                              allArgs["stream"]);
    });

    //获取录像文件夹列表或mp4文件列表
    //http://127.0.0.1/index/api/getMp4RecordFile?vhost=__defaultVhost__&app=live&stream=ss&period=2020-01
    api_regist1("/index/api/getMp4RecordFile", [](API_ARGS1){
        CHECK_SECRET();
        CHECK_ARGS("vhost", "app", "stream");
        auto record_path = Recorder::getRecordPath(Recorder::type_mp4, allArgs["vhost"], allArgs["app"],allArgs["stream"]);
        auto period = allArgs["period"];

        //判断是获取mp4文件列表还是获取文件夹列表
        bool search_mp4 = period.size() == sizeof("2020-02-01") - 1;
        if (search_mp4) {
            record_path = record_path + period + "/";
        }

        Json::Value paths(arrayValue);
        //这是筛选日期，获取文件夹列表
        File::scanDir(record_path, [&](const string &path, bool isDir) {
            int pos = path.rfind('/');
            if (pos != string::npos) {
                string relative_path = path.substr(pos + 1);
                if (search_mp4) {
                    if (!isDir) {
                        //我们只收集mp4文件，对文件夹不感兴趣
                        paths.append(relative_path);
                    }
                } else if (isDir && relative_path.find(period) == 0) {
                    //匹配到对应日期的文件夹
                    paths.append(relative_path);
                }
            }
            return true;
        }, false);

        val["data"]["rootPath"] = record_path;
        val["data"]["paths"] = paths;
    });

    static auto responseSnap = [](const string &snap_path,
                                  const HttpSession::KeyValue &headerIn,
                                  const HttpSession::HttpResponseInvoker &invoker) {
        StrCaseMap headerOut;
        struct stat statbuf = {0};
        GET_CONFIG(string, defaultSnap, API::kDefaultSnap);
        if (!(stat(snap_path.data(), &statbuf) == 0 && statbuf.st_size != 0) && !defaultSnap.empty()) {
            //空文件且设置了预设图，则返回预设图片(也就是FFmpeg生成截图中空档期的默认图片)
            const_cast<string&>(snap_path) = File::absolutePath(defaultSnap, "");
            headerOut["Content-Type"] = HttpFileManager::getContentType(snap_path.data());
        } else {
            //之前生成的截图文件，我们默认为jpeg格式
            headerOut["Content-Type"] = HttpFileManager::getContentType(".jpeg");
        }
        //返回图片给http客户端
        invoker.responseFile(headerIn, headerOut, snap_path);
    };

    //获取截图缓存或者实时截图
    //http://127.0.0.1/index/api/getSnap?url=rtmp://127.0.0.1/record/robot.mp4&timeout_sec=10&expire_sec=3
    api_regist2("/index/api/getSnap", [](API_ARGS2){
        CHECK_SECRET();
        CHECK_ARGS("url", "timeout_sec", "expire_sec");
        GET_CONFIG(string, snap_root, API::kSnapRoot);

        bool have_old_snap = false, res_old_snap = false;
        int expire_sec = allArgs["expire_sec"];
        auto scan_path = File::absolutePath(MD5(allArgs["url"]).hexdigest(), snap_root) + "/";
        string new_snap = StrPrinter << scan_path << time(NULL) << ".jpeg";

        File::scanDir(scan_path, [&](const string &path, bool isDir) {
            if (isDir || !end_with(path, ".jpeg")) {
                //忽略文件夹或其他类型的文件
                return true;
            }

            //找到截图
            auto tm = FindField(path.data() + scan_path.size(), nullptr, ".jpeg");
            if (atoll(tm.data()) + expire_sec < time(NULL)) {
                //截图已经过期，改名，以便再次请求时，可以返回老截图
                rename(path.data(), new_snap.data());
                have_old_snap = true;
                return true;
            }

            //截图存在，且未过期，那么返回之
            res_old_snap = true;
            responseSnap(path, headerIn, invoker);
            //中断遍历
            return false;
        });

        if (res_old_snap) {
            //已经回复了旧的截图
            return;
        }

        //无截图或者截图已经过期
        if (!have_old_snap) {
            //无过期截图，生成一个空文件，目的是顺便创建文件夹路径
            //同时防止在FFmpeg生成截图途中不停的尝试调用该api多次启动FFmpeg进程
            auto file = File::create_file(new_snap.data(), "wb");
            if (file) {
                fclose(file);
            }
        }

        //启动FFmpeg进程，开始截图，生成临时文件，截图成功后替换为正式文件
        auto new_snap_tmp = new_snap + ".tmp";
        FFmpegSnap::makeSnap(allArgs["url"], new_snap_tmp, allArgs["timeout_sec"], [invoker, headerIn, new_snap, new_snap_tmp](bool success) {
            if (!success) {
                //生成截图失败，可能残留空文件
                File::delete_file(new_snap_tmp.data());
            } else {
                //临时文件改成正式文件
                File::delete_file(new_snap.data());
                rename(new_snap_tmp.data(), new_snap.data());
            }
            responseSnap(new_snap, headerIn, invoker);
        });
    });

    ////////////以下是注册的Hook API////////////
    api_regist1("/index/hook/on_publish",[](API_ARGS1){
        //开始推流事件
        //转换成rtsp或rtmp
        val["enableRtxp"] = true;
        //转换hls
        val["enableHls"] = true;
        //不录制mp4
        val["enableMP4"] = false;
    });

    api_regist1("/index/hook/on_play",[](API_ARGS1){
        //开始播放事件
    });

    api_regist1("/index/hook/on_flow_report",[](API_ARGS1){
        //流量统计hook api
    });

    api_regist1("/index/hook/on_rtsp_realm",[](API_ARGS1){
        //rtsp是否需要鉴权，默认需要鉴权
        val["code"] = API::Success;
        val["realm"] = "zlmediakit_reaml";
    });

    api_regist1("/index/hook/on_rtsp_auth",[](API_ARGS1){
        //rtsp鉴权密码，密码等于用户名
        //rtsp可以有双重鉴权！后面还会触发on_play事件
        CHECK_ARGS("user_name");
        val["code"] = API::Success;
        val["encrypted"] = false;
        val["passwd"] = allArgs["user_name"].data();
    });

    api_regist1("/index/hook/on_stream_changed",[](API_ARGS1){
        //媒体注册或反注册事件
    });


#if !defined(_WIN32)
    api_regist2("/index/hook/on_stream_not_found_ffmpeg",[](API_ARGS2){
        //媒体未找到事件,我们都及时拉流hks作为替代品，目的是为了测试按需拉流
        CHECK_SECRET();
        CHECK_ARGS("vhost","app","stream");
        //通过FFmpeg按需拉流
        GET_CONFIG(int,rtmp_port,Rtmp::kPort);
        GET_CONFIG(int,timeout_sec,Hook::kTimeoutSec);

        string dst_url = StrPrinter
                << "rtmp://127.0.0.1:"
                << rtmp_port << "/"
                << allArgs["app"] << "/"
                << allArgs["stream"] << "?vhost="
                << allArgs["vhost"];

        addFFmpegSource("http://hls-ott-zhibo.wasu.tv/live/272/index.m3u8",/** ffmpeg拉流支持任意编码格式任意协议 **/
                        dst_url,
                        (1000 * timeout_sec) - 500,
                        [invoker,val,headerOut](const SockException &ex,const string &key){
                            if(ex){
                                const_cast<Value &>(val)["code"] = API::OtherFailed;
                                const_cast<Value &>(val)["msg"] = ex.what();
                            }else{
                                const_cast<Value &>(val)["data"]["key"] = key;
                            }
                            invoker("200 OK", headerOut, val.toStyledString());
                        });
    });
#endif//!defined(_WIN32)

    api_regist2("/index/hook/on_stream_not_found",[](API_ARGS2){
        //媒体未找到事件,我们都及时拉流hks作为替代品，目的是为了测试按需拉流
        CHECK_SECRET();
        CHECK_ARGS("vhost","app","stream");
        //通过内置支持的rtsp/rtmp按需拉流
        addStreamProxy(allArgs["vhost"],
                       allArgs["app"],
                       allArgs["stream"],
                       /** 支持rtsp和rtmp方式拉流 ，rtsp支持h265/h264/aac,rtmp仅支持h264/aac **/
                       "rtsp://184.72.239.149/vod/mp4:BigBuckBunny_115k.mov",
                       true,/* 开启hls转发 */
                       false,/* 禁用MP4录制 */
                       0,//rtp over tcp方式拉流
                       [invoker,val,headerOut](const SockException &ex,const string &key){
                           if(ex){
                               const_cast<Value &>(val)["code"] = API::OtherFailed;
                               const_cast<Value &>(val)["msg"] = ex.what();
                           }else{
                               const_cast<Value &>(val)["data"]["key"] = key;
                           }
                           invoker("200 OK", headerOut, val.toStyledString());
                       });
    });

    api_regist1("/index/hook/on_record_mp4",[](API_ARGS1){
        //录制mp4分片完毕事件
    });

    api_regist1("/index/hook/on_shell_login",[](API_ARGS1){
        //shell登录调试事件
    });

    api_regist1("/index/hook/on_stream_none_reader",[](API_ARGS1){
        //无人观看流默认关闭
        val["close"] = true;
    });

    static auto checkAccess = [](const string &params){
        //我们假定大家都要权限访问
        return true;
    };

    api_regist1("/index/hook/on_http_access",[](API_ARGS1){
        //在这里根据allArgs["params"](url参数)来判断该http客户端是否有权限访问该文件
        if(!checkAccess(allArgs["params"])){
            //无访问权限
            val["err"] = "无访问权限";
            //仅限制访问当前目录
            val["path"] = "";
            //标记该客户端无权限1分钟
            val["second"] = 60;
            return;
        }

        //可以访问
        val["err"] = "";
        //只能访问当前目录
        val["path"] = "";
        //该http客户端用户被授予10分钟的访问权限，该权限仅限访问当前目录
        val["second"] = 10 * 60;
    });


    api_regist1("/index/hook/on_server_started",[](API_ARGS1){
        //服务器重启报告
    });


}

void unInstallWebApi(){
    {
        lock_guard<recursive_mutex> lck(s_proxyMapMtx);
        s_proxyMap.clear();
    }

    {
        lock_guard<recursive_mutex> lck(s_ffmpegMapMtx);
        s_ffmpegMap.clear();
    }

    {
#if defined(ENABLE_RTPPROXY)
        RtpSelector::Instance().clear();
        lock_guard<recursive_mutex> lck(s_rtpServerMapMtx);
        s_rtpServerMap.clear();
#endif
    }
>>>>>>> 62130f77
}<|MERGE_RESOLUTION|>--- conflicted
+++ resolved
@@ -1,4 +1,3 @@
-<<<<<<< HEAD
 ﻿/*
  * Copyright (c) 2016 The ZLMediaKit project authors. All Rights Reserved.
  *
@@ -851,7 +850,8 @@
             throw ApiRetException("该媒体流不存在", API::OtherFailed);
         }
 
-        src->startSendRtp(allArgs["dst_url"], allArgs["dst_port"], allArgs["ssrc"], allArgs["is_udp"], [val, headerOut, invoker](const SockException &ex){
+        //src_port为空时，则随机本地端口
+        src->startSendRtp(allArgs["dst_url"], allArgs["dst_port"], allArgs["ssrc"], allArgs["is_udp"], allArgs["src_port"], [val, headerOut, invoker](const SockException &ex){
             if (ex) {
                 const_cast<Value &>(val)["code"] = API::OtherFailed;
                 const_cast<Value &>(val)["msg"] = ex.what();
@@ -869,7 +869,8 @@
             throw ApiRetException("该媒体流不存在", API::OtherFailed);
         }
 
-        if (!src->stopSendRtp()) {
+        //ssrc如果为空，关闭全部
+        if (!src->stopSendRtp(allArgs["ssrc"])) {
             throw ApiRetException("尚未开始推流,停止失败", API::OtherFailed);
         }
     });
@@ -1193,1180 +1194,4 @@
         s_rtpServerMap.clear();
 #endif
     }
-=======
-﻿/*
- * Copyright (c) 2016 The ZLMediaKit project authors. All Rights Reserved.
- *
- * This file is part of ZLMediaKit(https://github.com/xiongziliang/ZLMediaKit).
- *
- * Use of this source code is governed by MIT license that can be found in the
- * LICENSE file in the root of the source tree. All contributing project authors
- * may be found in the AUTHORS file in the root of the source tree.
- */
-
-#include <sys/stat.h>
-#include <math.h>
-#include <signal.h>
-#include <functional>
-#include <sstream>
-#include <unordered_map>
-#include "jsoncpp/json.h"
-#include "Util/util.h"
-#include "Util/logger.h"
-#include "Util/onceToken.h"
-#include "Util/NoticeCenter.h"
-#ifdef ENABLE_MYSQL
-#include "Util/SqlPool.h"
-#endif //ENABLE_MYSQL
-#include "Common/config.h"
-#include "Common/MediaSource.h"
-#include "Http/HttpRequester.h"
-#include "Http/HttpSession.h"
-#include "Network/TcpServer.h"
-#include "Player/PlayerProxy.h"
-#include "Util/MD5.h"
-#include "WebApi.h"
-#include "WebHook.h"
-#include "Thread/WorkThreadPool.h"
-#include "Rtp/RtpSelector.h"
-#include "FFmpegSource.h"
-#if defined(ENABLE_RTPPROXY)
-#include "Rtp/RtpServer.h"
-#endif
-using namespace Json;
-using namespace toolkit;
-using namespace mediakit;
-
-namespace API {
-typedef enum {
-    Exception = -400,//代码抛异常
-    InvalidArgs = -300,//参数不合法
-    SqlFailed = -200,//sql执行失败
-    AuthFailed = -100,//鉴权失败
-    OtherFailed = -1,//业务代码执行失败，
-    Success = 0//执行成功
-} ApiErr;
-
-#define API_FIELD "api."
-const string kApiDebug = API_FIELD"apiDebug";
-const string kSecret = API_FIELD"secret";
-const string kSnapRoot = API_FIELD"snapRoot";
-const string kDefaultSnap = API_FIELD"defaultSnap";
-
-static onceToken token([]() {
-    mINI::Instance()[kApiDebug] = "1";
-    mINI::Instance()[kSecret] = "035c73f7-bb6b-4889-a715-d9eb2d1925cc";
-    mINI::Instance()[kSnapRoot] = "./www/snap/";
-    mINI::Instance()[kDefaultSnap] = "./www/logo.png";
-});
-}//namespace API
-
-
-class ApiRetException: public std::runtime_error {
-public:
-    ApiRetException(const char *str = "success" ,int code = API::Success):runtime_error(str){
-        _code = code;
-    }
-    ~ApiRetException() = default;
-    int code(){ return _code; }
-private:
-    int _code;
-};
-
-class AuthException : public ApiRetException {
-public:
-    AuthException(const char *str):ApiRetException(str,API::AuthFailed){}
-    ~AuthException() = default;
-};
-
-class InvalidArgsException: public ApiRetException {
-public:
-    InvalidArgsException(const char *str):ApiRetException(str,API::InvalidArgs){}
-    ~InvalidArgsException() = default;
-};
-
-class SuccessException: public ApiRetException {
-public:
-    SuccessException():ApiRetException("success",API::Success){}
-    ~SuccessException() = default;
-};
-
-#define API_ARGS1 SockInfo &sender,HttpSession::KeyValue &headerIn, HttpSession::KeyValue &headerOut, ApiArgsType &allArgs, Json::Value &val
-#define API_ARGS2 API_ARGS1, const HttpSession::HttpResponseInvoker &invoker
-#define API_ARGS_VALUE1 sender,headerIn,headerOut,allArgs,val
-#define API_ARGS_VALUE2 API_ARGS_VALUE1, invoker
-
-typedef map<string, variant, StrCaseCompare> ApiArgsType;
-//http api列表
-static map<string, std::function<void(API_ARGS2)> > s_map_api;
-
-template<typename FUNC>
-static void api_regist1(const string &api_path, FUNC &&func) {
-    s_map_api.emplace(api_path, [func](API_ARGS2) {
-        func(API_ARGS_VALUE1);
-        invoker("200 OK", headerOut, val.toStyledString());
-    });
-}
-
-template<typename FUNC>
-static void api_regist2(const string &api_path, FUNC &&func) {
-    s_map_api.emplace(api_path, std::forward<FUNC>(func));
-}
-
-//获取HTTP请求中url参数、content参数
-static ApiArgsType getAllArgs(const Parser &parser) {
-    ApiArgsType allArgs;
-    if (parser["Content-Type"].find("application/x-www-form-urlencoded") == 0) {
-        auto contentArgs = parser.parseArgs(parser.Content());
-        for (auto &pr : contentArgs) {
-            allArgs[pr.first] = HttpSession::urlDecode(pr.second);
-        }
-    } else if (parser["Content-Type"].find("application/json") == 0) {
-        try {
-            stringstream ss(parser.Content());
-            Value jsonArgs;
-            ss >> jsonArgs;
-            auto keys = jsonArgs.getMemberNames();
-            for (auto key = keys.begin(); key != keys.end(); ++key) {
-                allArgs[*key] = jsonArgs[*key].asString();
-            }
-        } catch (std::exception &ex) {
-            WarnL << ex.what();
-        }
-    } else if (!parser["Content-Type"].empty()) {
-        WarnL << "invalid Content-Type:" << parser["Content-Type"];
-    }
-
-    for (auto &pr :  parser.getUrlArgs()) {
-        allArgs[pr.first] = pr.second;
-    }
-    return allArgs;
-}
-
-static inline void addHttpListener(){
-    GET_CONFIG(bool, api_debug, API::kApiDebug);
-    //注册监听kBroadcastHttpRequest事件
-    NoticeCenter::Instance().addListener(nullptr, Broadcast::kBroadcastHttpRequest, [](BroadcastHttpRequestArgs) {
-        auto it = s_map_api.find(parser.Url());
-        if (it == s_map_api.end()) {
-            return;
-        }
-        //该api已被消费
-        consumed = true;
-        //执行API
-        Json::Value val;
-        val["code"] = API::Success;
-        HttpSession::KeyValue headerOut;
-        auto allArgs = getAllArgs(parser);
-        HttpSession::KeyValue &headerIn = parser.getHeader();
-        GET_CONFIG(string,charSet,Http::kCharSet);
-        headerOut["Content-Type"] = StrPrinter << "application/json; charset=" << charSet;
-        if(api_debug){
-            auto newInvoker = [invoker,parser,allArgs](const string &codeOut,
-                                                       const HttpSession::KeyValue &headerOut,
-                                                       const HttpBody::Ptr &body){
-                stringstream ss;
-                for(auto &pr : allArgs ){
-                    ss << pr.first << " : " << pr.second << "\r\n";
-                }
-
-                //body默认为空
-                int64_t size = 0;
-                if (body && body->remainSize()) {
-                    //有body，获取body大小
-                    size = body->remainSize();
-                }
-
-                if(size && size < 4 * 1024){
-                    string contentOut = body->readData(size)->toString();
-                    DebugL << "\r\n# request:\r\n" << parser.Method() << " " << parser.FullUrl() << "\r\n"
-                           << "# content:\r\n" << parser.Content() << "\r\n"
-                           << "# args:\r\n" << ss.str()
-                           << "# response:\r\n"
-                           << contentOut << "\r\n";
-                    invoker(codeOut,headerOut,contentOut);
-                } else{
-                    DebugL << "\r\n# request:\r\n" << parser.Method() << " " << parser.FullUrl() << "\r\n"
-                           << "# content:\r\n" << parser.Content() << "\r\n"
-                           << "# args:\r\n" << ss.str()
-                           << "# response size:"
-                           << size <<"\r\n";
-                    invoker(codeOut,headerOut,body);
-                }
-            };
-            ((HttpSession::HttpResponseInvoker &)invoker) = newInvoker;
-        }
-
-        try {
-            it->second(sender,headerIn, headerOut, allArgs, val, invoker);
-        }  catch(ApiRetException &ex){
-            val["code"] = ex.code();
-            val["msg"] = ex.what();
-            invoker("200 OK", headerOut, val.toStyledString());
-        }
-#ifdef ENABLE_MYSQL
-        catch(SqlException &ex){
-            val["code"] = API::SqlFailed;
-            val["msg"] = StrPrinter << "操作数据库失败:" << ex.what() << ":" << ex.getSql();
-            WarnL << ex.what() << ":" << ex.getSql();
-            invoker("200 OK", headerOut, val.toStyledString());
-        }
-#endif// ENABLE_MYSQL
-        catch (std::exception &ex) {
-            val["code"] = API::Exception;
-            val["msg"] = ex.what();
-            invoker("200 OK", headerOut, val.toStyledString());
-        }
-    });
-}
-
-template <typename Args,typename First>
-bool checkArgs(Args &&args,First &&first){
-    return !args[first].empty();
-}
-
-template <typename Args,typename First,typename ...KeyTypes>
-bool checkArgs(Args &&args,First &&first,KeyTypes && ...keys){
-    return !args[first].empty() && checkArgs(std::forward<Args>(args),std::forward<KeyTypes>(keys)...);
-}
-
-#define CHECK_ARGS(...)  \
-    if(!checkArgs(allArgs,##__VA_ARGS__)){ \
-        throw InvalidArgsException("缺少必要参数:" #__VA_ARGS__); \
-    }
-
-#define CHECK_SECRET() \
-    if(sender.get_peer_ip() != "127.0.0.1"){ \
-        CHECK_ARGS("secret"); \
-        if(api_secret != allArgs["secret"]){ \
-            throw AuthException("secret错误"); \
-        } \
-    }
-
-//拉流代理器列表
-static unordered_map<string ,PlayerProxy::Ptr> s_proxyMap;
-static recursive_mutex s_proxyMapMtx;
-
-//FFmpeg拉流代理器列表
-static unordered_map<string ,FFmpegSource::Ptr> s_ffmpegMap;
-static recursive_mutex s_ffmpegMapMtx;
-
-#if defined(ENABLE_RTPPROXY)
-//rtp服务器列表
-static unordered_map<string, RtpServer::Ptr> s_rtpServerMap;
-static recursive_mutex s_rtpServerMapMtx;
-#endif
-
-static inline string getProxyKey(const string &vhost,const string &app,const string &stream){
-    return vhost + "/" + app + "/" + stream;
-}
-
-/**
- * 安装api接口
- * 所有api都支持GET和POST两种方式
- * POST方式参数支持application/json和application/x-www-form-urlencoded方式
- */
-void installWebApi() {
-    addHttpListener();
-    GET_CONFIG(string,api_secret,API::kSecret);
-
-    //获取线程负载
-    //测试url http://127.0.0.1/index/api/getThreadsLoad
-    api_regist2("/index/api/getThreadsLoad",[](API_ARGS2){
-        EventPollerPool::Instance().getExecutorDelay([invoker, headerOut](const vector<int> &vecDelay) {
-            Value val;
-            auto vec = EventPollerPool::Instance().getExecutorLoad();
-            int i = API::Success;
-            for (auto load : vec) {
-                Value obj(objectValue);
-                obj["load"] = load;
-                obj["delay"] = vecDelay[i++];
-                val["data"].append(obj);
-            }
-            val["code"] = API::Success;
-            invoker("200 OK", headerOut, val.toStyledString());
-        });
-    });
-
-    //获取后台工作线程负载
-    //测试url http://127.0.0.1/index/api/getWorkThreadsLoad
-    api_regist2("/index/api/getWorkThreadsLoad", [](API_ARGS2){
-        WorkThreadPool::Instance().getExecutorDelay([invoker, headerOut](const vector<int> &vecDelay) {
-            Value val;
-            auto vec = WorkThreadPool::Instance().getExecutorLoad();
-            int i = 0;
-            for (auto load : vec) {
-                Value obj(objectValue);
-                obj["load"] = load;
-                obj["delay"] = vecDelay[i++];
-                val["data"].append(obj);
-            }
-            val["code"] = API::Success;
-            invoker("200 OK", headerOut, val.toStyledString());
-        });
-    });
-
-    //获取服务器配置
-    //测试url http://127.0.0.1/index/api/getServerConfig
-    api_regist1("/index/api/getServerConfig",[](API_ARGS1){
-        CHECK_SECRET();
-        Value obj;
-        for (auto &pr : mINI::Instance()) {
-            obj[pr.first] = (string &) pr.second;
-        }
-        val["data"].append(obj);
-    });
-
-    //设置服务器配置
-    //测试url(比如关闭http api调试) http://127.0.0.1/index/api/setServerConfig?api.apiDebug=0
-    //你也可以通过http post方式传参，可以通过application/x-www-form-urlencoded或application/json方式传参
-    api_regist1("/index/api/setServerConfig",[](API_ARGS1){
-        CHECK_SECRET();
-        auto &ini = mINI::Instance();
-        int changed = API::Success;
-        for (auto &pr : allArgs) {
-            if (ini.find(pr.first) == ini.end()) {
-                //没有这个key
-                continue;
-            }
-            if (ini[pr.first] == pr.second) {
-                continue;
-            }
-            ini[pr.first] = pr.second;
-            //替换成功
-            ++changed;
-        }
-        if (changed > 0) {
-            NoticeCenter::Instance().emitEvent(Broadcast::kBroadcastReloadConfig);
-            ini.dumpFile(g_ini_file);
-        }
-        val["changed"] = changed;
-    });
-
-
-    static auto s_get_api_list = [](API_ARGS1){
-        CHECK_SECRET();
-        for(auto &pr : s_map_api){
-            val["data"].append(pr.first);
-        }
-    };
-
-    //获取服务器api列表
-    //测试url http://127.0.0.1/index/api/getApiList
-    api_regist1("/index/api/getApiList",[](API_ARGS1){
-        s_get_api_list(API_ARGS_VALUE1);
-    });
-
-    //获取服务器api列表
-    //测试url http://127.0.0.1/index/
-    api_regist1("/index/",[](API_ARGS1){
-        s_get_api_list(API_ARGS_VALUE1);
-    });
-
-#if !defined(_WIN32)
-    //重启服务器,只有Daemon方式才能重启，否则是直接关闭！
-    //测试url http://127.0.0.1/index/api/restartServer
-    api_regist1("/index/api/restartServer",[](API_ARGS1){
-        CHECK_SECRET();
-        EventPollerPool::Instance().getPoller()->doDelayTask(1000,[](){
-            //尝试正常退出
-            ::kill(getpid(), SIGINT);
-
-            //3秒后强制退出
-            EventPollerPool::Instance().getPoller()->doDelayTask(3000,[](){
-                exit(0);
-                return 0;
-            });
-
-            return 0;
-        });
-        val["msg"] = "服务器将在一秒后自动重启";
-    });
-#endif//#if !defined(_WIN32)
-
-
-    static auto makeMediaSourceJson = [](const MediaSource::Ptr &media){
-        Value item;
-        item["schema"] = media->getSchema();
-        item["vhost"] = media->getVhost();
-        item["app"] = media->getApp();
-        item["stream"] = media->getId();
-        item["createStamp"] = (Json::UInt64) media->getCreateStamp();
-        item["aliveSecond"] = (Json::UInt64) media->getAliveSecond();
-        item["bytesSpeed"] = media->getBytesSpeed();
-        item["readerCount"] = media->readerCount();
-        item["totalReaderCount"] = media->totalReaderCount();
-        item["originType"] = (int) media->getOriginType();
-        item["originTypeStr"] = getOriginTypeString(media->getOriginType());
-        item["originUrl"] = media->getOriginUrl();
-        auto originSock = media->getOriginSock();
-        if (originSock) {
-            item["originSock"]["local_ip"] = originSock->get_local_ip();
-            item["originSock"]["local_port"] = originSock->get_local_port();
-            item["originSock"]["peer_ip"] = originSock->get_peer_ip();
-            item["originSock"]["peer_port"] = originSock->get_peer_port();
-            item["originSock"]["identifier"] = originSock->getIdentifier();
-        } else {
-            item["originSock"] = Json::nullValue;
-        }
-
-        for(auto &track : media->getTracks()){
-            Value obj;
-            auto codec_type = track->getTrackType();
-            obj["codec_id"] = track->getCodecId();
-            obj["codec_id_name"] = track->getCodecName();
-            obj["ready"] = track->ready();
-            obj["codec_type"] = codec_type;
-            switch(codec_type){
-                case TrackAudio : {
-                    auto audio_track = dynamic_pointer_cast<AudioTrack>(track);
-                    obj["sample_rate"] = audio_track->getAudioSampleRate();
-                    obj["channels"] = audio_track->getAudioChannel();
-                    obj["sample_bit"] = audio_track->getAudioSampleBit();
-                    break;
-                }
-                case TrackVideo : {
-                    auto video_track = dynamic_pointer_cast<VideoTrack>(track);
-                    obj["width"] = video_track->getVideoWidth();
-                    obj["height"] = video_track->getVideoHeight();
-                    obj["fps"] = round(video_track->getVideoFps());
-                    break;
-                }
-                default:
-                    break;
-            }
-            item["tracks"].append(obj);
-        }
-        return item;
-    };
-
-    //获取流列表，可选筛选参数
-    //测试url0(获取所有流) http://127.0.0.1/index/api/getMediaList
-    //测试url1(获取虚拟主机为"__defaultVost__"的流) http://127.0.0.1/index/api/getMediaList?vhost=__defaultVost__
-    //测试url2(获取rtsp类型的流) http://127.0.0.1/index/api/getMediaList?schema=rtsp
-    api_regist1("/index/api/getMediaList",[](API_ARGS1){
-        CHECK_SECRET();
-        //获取所有MediaSource列表
-        MediaSource::for_each_media([&](const MediaSource::Ptr &media){
-            if(!allArgs["schema"].empty() && allArgs["schema"] != media->getSchema()){
-                return;
-            }
-            if(!allArgs["vhost"].empty() && allArgs["vhost"] != media->getVhost()){
-                return;
-            }
-            if(!allArgs["app"].empty() && allArgs["app"] != media->getApp()){
-                return;
-            }
-            val["data"].append(makeMediaSourceJson(media));
-        });
-    });
-
-    //测试url http://127.0.0.1/index/api/isMediaOnline?schema=rtsp&vhost=__defaultVhost__&app=live&stream=obs
-    api_regist1("/index/api/isMediaOnline",[](API_ARGS1){
-        CHECK_SECRET();
-        CHECK_ARGS("schema","vhost","app","stream");
-        val["online"] = (bool) (MediaSource::find(allArgs["schema"],allArgs["vhost"],allArgs["app"],allArgs["stream"]));
-    });
-
-    //测试url http://127.0.0.1/index/api/getMediaInfo?schema=rtsp&vhost=__defaultVhost__&app=live&stream=obs
-    api_regist1("/index/api/getMediaInfo",[](API_ARGS1){
-        CHECK_SECRET();
-        CHECK_ARGS("schema","vhost","app","stream");
-        auto src = MediaSource::find(allArgs["schema"],allArgs["vhost"],allArgs["app"],allArgs["stream"]);
-        if(!src){
-            val["online"] = false;
-            return;
-        }
-        val = makeMediaSourceJson(src);
-        val["online"] = true;
-        val["code"] = API::Success;
-    });
-
-    //主动关断流，包括关断拉流、推流
-    //测试url http://127.0.0.1/index/api/close_stream?schema=rtsp&vhost=__defaultVhost__&app=live&stream=obs&force=1
-    api_regist1("/index/api/close_stream",[](API_ARGS1){
-        CHECK_SECRET();
-        CHECK_ARGS("schema","vhost","app","stream");
-        //踢掉推流器
-        auto src = MediaSource::find(allArgs["schema"],
-                                     allArgs["vhost"],
-                                     allArgs["app"],
-                                     allArgs["stream"]);
-        if (src) {
-            bool flag = src->close(allArgs["force"].as<bool>());
-            val["result"] = flag ? 0 : -1;
-            val["msg"] = flag ? "success" : "close failed";
-            val["code"] = flag ? API::Success : API::OtherFailed;
-        } else {
-            val["result"] = -2;
-            val["msg"] = "can not find the stream";
-            val["code"] = API::OtherFailed;
-        }
-    });
-
-    //批量主动关断流，包括关断拉流、推流
-    //测试url http://127.0.0.1/index/api/close_streams?schema=rtsp&vhost=__defaultVhost__&app=live&stream=obs&force=1
-    api_regist1("/index/api/close_streams",[](API_ARGS1){
-        CHECK_SECRET();
-        //筛选命中个数
-        int count_hit = 0;
-        int count_closed = 0;
-        list<MediaSource::Ptr> media_list;
-        MediaSource::for_each_media([&](const MediaSource::Ptr &media){
-            if(!allArgs["schema"].empty() && allArgs["schema"] != media->getSchema()){
-                return;
-            }
-            if(!allArgs["vhost"].empty() && allArgs["vhost"] != media->getVhost()){
-                return;
-            }
-            if(!allArgs["app"].empty() && allArgs["app"] != media->getApp()){
-                return;
-            }
-            if(!allArgs["stream"].empty() && allArgs["stream"] != media->getId()){
-                return;
-            }
-            ++count_hit;
-            media_list.emplace_back(media);
-        });
-
-        bool force = allArgs["force"].as<bool>();
-        for(auto &media : media_list){
-            if(media->close(force)){
-                ++count_closed;
-            }
-        }
-        val["count_hit"] = count_hit;
-        val["count_closed"] = count_closed;
-    });
-
-    //获取所有TcpSession列表信息
-    //可以根据本地端口和远端ip来筛选
-    //测试url(筛选某端口下的tcp会话) http://127.0.0.1/index/api/getAllSession?local_port=1935
-    api_regist1("/index/api/getAllSession",[](API_ARGS1){
-        CHECK_SECRET();
-        Value jsession;
-        uint16_t local_port = allArgs["local_port"].as<uint16_t>();
-        string &peer_ip = allArgs["peer_ip"];
-
-        SessionMap::Instance().for_each_session([&](const string &id,const TcpSession::Ptr &session){
-            if(local_port != 0 && local_port != session->get_local_port()){
-                return;
-            }
-            if(!peer_ip.empty() && peer_ip != session->get_peer_ip()){
-                return;
-            }
-            jsession["peer_ip"] = session->get_peer_ip();
-            jsession["peer_port"] = session->get_peer_port();
-            jsession["local_ip"] = session->get_local_ip();
-            jsession["local_port"] = session->get_local_port();
-            jsession["id"] = id;
-            jsession["typeid"] = typeid(*session).name();
-            val["data"].append(jsession);
-        });
-    });
-
-    //断开tcp连接，比如说可以断开rtsp、rtmp播放器等
-    //测试url http://127.0.0.1/index/api/kick_session?id=123456
-    api_regist1("/index/api/kick_session",[](API_ARGS1){
-        CHECK_SECRET();
-        CHECK_ARGS("id");
-        //踢掉tcp会话
-        auto session = SessionMap::Instance().get(allArgs["id"]);
-        if(!session){
-            throw ApiRetException("can not find the target",API::OtherFailed);
-        }
-        session->safeShutdown();
-    });
-
-
-    //批量断开tcp连接，比如说可以断开rtsp、rtmp播放器等
-    //测试url http://127.0.0.1/index/api/kick_sessions?local_port=1935
-    api_regist1("/index/api/kick_sessions",[](API_ARGS1){
-        CHECK_SECRET();
-        uint16_t local_port = allArgs["local_port"].as<uint16_t>();
-        string &peer_ip = allArgs["peer_ip"];
-        uint64_t count_hit = 0;
-
-        list<TcpSession::Ptr> session_list;
-        SessionMap::Instance().for_each_session([&](const string &id,const TcpSession::Ptr &session){
-            if(local_port != 0 && local_port != session->get_local_port()){
-                return;
-            }
-            if(!peer_ip.empty() && peer_ip != session->get_peer_ip()){
-                return;
-            }
-            session_list.emplace_back(session);
-            ++count_hit;
-        });
-
-        for(auto &session : session_list){
-            session->safeShutdown();
-        }
-        val["count_hit"] = (Json::UInt64)count_hit;
-    });
-
-    static auto addStreamProxy = [](const string &vhost,
-                                    const string &app,
-                                    const string &stream,
-                                    const string &url,
-                                    bool enable_hls,
-                                    bool enable_mp4,
-                                    int rtp_type,
-                                    const function<void(const SockException &ex,const string &key)> &cb){
-        auto key = getProxyKey(vhost,app,stream);
-        lock_guard<recursive_mutex> lck(s_proxyMapMtx);
-        if(s_proxyMap.find(key) != s_proxyMap.end()){
-            //已经在拉流了
-            cb(SockException(Err_success),key);
-            return;
-        }
-        //添加拉流代理
-        PlayerProxy::Ptr player(new PlayerProxy(vhost, app, stream, enable_hls, enable_mp4));
-        s_proxyMap[key] = player;
-        
-        //指定RTP over TCP(播放rtsp时有效)
-        (*player)[kRtpType] = rtp_type;
-        //开始播放，如果播放失败或者播放中止，将会自动重试若干次，默认一直重试
-        player->setPlayCallbackOnce([cb,key](const SockException &ex){
-            if(ex){
-                lock_guard<recursive_mutex> lck(s_proxyMapMtx);
-                s_proxyMap.erase(key);
-            }
-            cb(ex,key);
-        });
-
-        //被主动关闭拉流
-        player->setOnClose([key](){
-            lock_guard<recursive_mutex> lck(s_proxyMapMtx);
-            s_proxyMap.erase(key);
-        });
-        player->play(url);
-    };
-
-    //动态添加rtsp/rtmp拉流代理
-    //测试url http://127.0.0.1/index/api/addStreamProxy?vhost=__defaultVhost__&app=proxy&enable_rtsp=1&enable_rtmp=1&stream=0&url=rtmp://127.0.0.1/live/obs
-    api_regist2("/index/api/addStreamProxy",[](API_ARGS2){
-        CHECK_SECRET();
-        CHECK_ARGS("vhost","app","stream","url");
-        addStreamProxy(allArgs["vhost"],
-                       allArgs["app"],
-                       allArgs["stream"],
-                       allArgs["url"],
-                       allArgs["enable_hls"],/* 是否hls转发 */
-                       allArgs["enable_mp4"],/* 是否MP4录制 */
-                       allArgs["rtp_type"],
-                       [invoker,val,headerOut](const SockException &ex,const string &key){
-                           if(ex){
-                               const_cast<Value &>(val)["code"] = API::OtherFailed;
-                               const_cast<Value &>(val)["msg"] = ex.what();
-                           }else{
-                               const_cast<Value &>(val)["data"]["key"] = key;
-                           }
-                           invoker("200 OK", headerOut, val.toStyledString());
-                       });
-    });
-
-    //关闭拉流代理
-    //测试url http://127.0.0.1/index/api/delStreamProxy?key=__defaultVhost__/proxy/0
-    api_regist1("/index/api/delStreamProxy",[](API_ARGS1){
-        CHECK_SECRET();
-        CHECK_ARGS("key");
-        lock_guard<recursive_mutex> lck(s_proxyMapMtx);
-        val["data"]["flag"] = s_proxyMap.erase(allArgs["key"]) == 1;
-    });
-
-    static auto addFFmpegSource = [](const string &src_url,
-                                     const string &dst_url,
-                                     int timeout_ms,
-                                     const function<void(const SockException &ex,const string &key)> &cb){
-        auto key = MD5(dst_url).hexdigest();
-        lock_guard<decltype(s_ffmpegMapMtx)> lck(s_ffmpegMapMtx);
-        if(s_ffmpegMap.find(key) != s_ffmpegMap.end()){
-            //已经在拉流了
-            cb(SockException(Err_success),key);
-            return;
-        }
-
-        FFmpegSource::Ptr ffmpeg = std::make_shared<FFmpegSource>();
-        s_ffmpegMap[key] = ffmpeg;
-
-        ffmpeg->setOnClose([key](){
-            lock_guard<decltype(s_ffmpegMapMtx)> lck(s_ffmpegMapMtx);
-            s_ffmpegMap.erase(key);
-        });
-        ffmpeg->play(src_url, dst_url,timeout_ms,[cb , key](const SockException &ex){
-            if(ex){
-                lock_guard<decltype(s_ffmpegMapMtx)> lck(s_ffmpegMapMtx);
-                s_ffmpegMap.erase(key);
-            }
-            cb(ex,key);
-        });
-    };
-
-    //动态添加rtsp/rtmp拉流代理
-    //测试url http://127.0.0.1/index/api/addFFmpegSource?src_url=http://live.hkstv.hk.lxdns.com/live/hks2/playlist.m3u8&dst_url=rtmp://127.0.0.1/live/hks2&timeout_ms=10000
-    api_regist2("/index/api/addFFmpegSource",[](API_ARGS2){
-        CHECK_SECRET();
-        CHECK_ARGS("src_url","dst_url","timeout_ms");
-        auto src_url = allArgs["src_url"];
-        auto dst_url = allArgs["dst_url"];
-        int timeout_ms = allArgs["timeout_ms"];
-
-        addFFmpegSource(src_url,dst_url,timeout_ms,[invoker,val,headerOut](const SockException &ex,const string &key){
-            if(ex){
-                const_cast<Value &>(val)["code"] = API::OtherFailed;
-                const_cast<Value &>(val)["msg"] = ex.what();
-            }else{
-                const_cast<Value &>(val)["data"]["key"] = key;
-            }
-            invoker("200 OK", headerOut, val.toStyledString());
-        });
-    });
-
-
-    static auto api_delFFmpegSource = [](API_ARGS1){
-        CHECK_SECRET();
-        CHECK_ARGS("key");
-        lock_guard<decltype(s_ffmpegMapMtx)> lck(s_ffmpegMapMtx);
-        val["data"]["flag"] = s_ffmpegMap.erase(allArgs["key"]) == 1;
-    };
-
-    //关闭拉流代理
-    //测试url http://127.0.0.1/index/api/delFFmepgSource?key=key
-    api_regist1("/index/api/delFFmpegSource",[](API_ARGS1){
-        api_delFFmpegSource(API_ARGS_VALUE1);
-    });
-
-    //此处为了兼容之前的拼写错误
-    api_regist1("/index/api/delFFmepgSource",[](API_ARGS1){
-        api_delFFmpegSource(API_ARGS_VALUE1);
-    });
-
-    //新增http api下载可执行程序文件接口
-    //测试url http://127.0.0.1/index/api/downloadBin
-    api_regist2("/index/api/downloadBin",[](API_ARGS2){
-        CHECK_SECRET();
-        invoker.responseFile(headerIn,StrCaseMap(),exePath());
-    });
-
-#if defined(ENABLE_RTPPROXY)
-    api_regist1("/index/api/getRtpInfo",[](API_ARGS1){
-        CHECK_SECRET();
-        CHECK_ARGS("stream_id");
-
-        auto process = RtpSelector::Instance().getProcess(allArgs["stream_id"], false);
-        if (!process) {
-            val["exist"] = false;
-            return;
-        }
-        val["exist"] = true;
-        val["peer_ip"] = process->get_peer_ip();
-        val["peer_port"] = process->get_peer_port();
-        val["local_port"] = process->get_local_port();
-        val["local_ip"] = process->get_local_ip();
-    });
-
-    api_regist1("/index/api/openRtpServer",[](API_ARGS1){
-        CHECK_SECRET();
-        CHECK_ARGS("port", "enable_tcp", "stream_id");
-
-        auto stream_id = allArgs["stream_id"];
-
-        lock_guard<recursive_mutex> lck(s_rtpServerMapMtx);
-        if(s_rtpServerMap.find(stream_id) != s_rtpServerMap.end()) {
-            //为了防止RtpProcess所有权限混乱的问题，不允许重复添加相同的stream_id
-            throw InvalidArgsException("该stream_id已存在");
-        }
-
-        RtpServer::Ptr server = std::make_shared<RtpServer>();
-        server->start(allArgs["port"], stream_id, allArgs["enable_tcp"].as<bool>());
-        server->setOnDetach([stream_id]() {
-            //设置rtp超时移除事件
-            lock_guard<recursive_mutex> lck(s_rtpServerMapMtx);
-            s_rtpServerMap.erase(stream_id);
-        });
-
-        //保存对象
-        s_rtpServerMap.emplace(stream_id, server);
-        //回复json
-        val["port"] = server->getPort();
-    });
-
-    api_regist1("/index/api/closeRtpServer",[](API_ARGS1){
-        CHECK_SECRET();
-        CHECK_ARGS("stream_id");
-
-        lock_guard<recursive_mutex> lck(s_rtpServerMapMtx);
-        auto it = s_rtpServerMap.find(allArgs["stream_id"]);
-        if(it == s_rtpServerMap.end()){
-            val["hit"] = 0;
-            return;
-        }
-        auto server = it->second;
-        s_rtpServerMap.erase(it);
-        val["hit"] = 1;
-    });
-
-    api_regist1("/index/api/listRtpServer",[](API_ARGS1){
-        CHECK_SECRET();
-
-        lock_guard<recursive_mutex> lck(s_rtpServerMapMtx);
-        for (auto &pr : s_rtpServerMap) {
-            Value obj;
-            obj["stream_id"] = pr.first;
-            obj["port"] = pr.second->getPort();
-            val["data"].append(obj);
-        }
-    });
-
-    api_regist2("/index/api/startSendRtp",[](API_ARGS2){
-        CHECK_SECRET();
-        CHECK_ARGS("vhost", "app", "stream", "ssrc", "dst_url", "dst_port", "is_udp", "src_port");
-
-        auto src = MediaSource::find(allArgs["vhost"], allArgs["app"], allArgs["stream"]);
-        if (!src) {
-            throw ApiRetException("该媒体流不存在", API::OtherFailed);
-        }
-
-        src->startSendRtp(allArgs["dst_url"], allArgs["dst_port"], allArgs["ssrc"], allArgs["is_udp"], allArgs["src_port"], [val, headerOut, invoker](const SockException &ex){
-            if (ex) {
-                const_cast<Value &>(val)["code"] = API::OtherFailed;
-                const_cast<Value &>(val)["msg"] = ex.what();
-            }
-            invoker("200 OK", headerOut, val.toStyledString());
-        });
-    });
-
-    api_regist1("/index/api/stopSendRtp",[](API_ARGS1){
-        CHECK_SECRET();
-        CHECK_ARGS("vhost", "app", "stream", "ssrc");
-
-        auto src = MediaSource::find(allArgs["vhost"], allArgs["app"], allArgs["stream"]);
-        if (!src) {
-            throw ApiRetException("该媒体流不存在", API::OtherFailed);
-        }
-
-        if (!src->stopSendRtp(allArgs["ssrc"])) {
-            throw ApiRetException("尚未开始推流,停止失败", API::OtherFailed);
-        }
-    });
-
-
-#endif//ENABLE_RTPPROXY
-
-    // 开始录制hls或MP4
-    api_regist1("/index/api/startRecord",[](API_ARGS1){
-        CHECK_SECRET();
-        CHECK_ARGS("type","vhost","app","stream");
-        auto result = Recorder::startRecord((Recorder::type) allArgs["type"].as<int>(),
-                                              allArgs["vhost"],
-                                              allArgs["app"],
-                                              allArgs["stream"],
-                                              allArgs["customized_path"]);
-        val["result"] = result;
-        val["code"] = result ? API::Success : API::OtherFailed;
-        val["msg"] = result ? "success" :  "start record failed";
-    });
-
-    // 停止录制hls或MP4
-    api_regist1("/index/api/stopRecord",[](API_ARGS1){
-        CHECK_SECRET();
-        CHECK_ARGS("type","vhost","app","stream");
-        auto result = Recorder::stopRecord((Recorder::type) allArgs["type"].as<int>(),
-                                             allArgs["vhost"],
-                                             allArgs["app"],
-                                             allArgs["stream"]);
-        val["result"] = result;
-        val["code"] = result ? API::Success : API::OtherFailed;
-        val["msg"] = result ? "success" :  "stop record failed";
-    });
-
-    // 获取hls或MP4录制状态
-    api_regist1("/index/api/isRecording",[](API_ARGS1){
-        CHECK_SECRET();
-        CHECK_ARGS("type","vhost","app","stream");
-        val["status"] = Recorder::isRecording((Recorder::type) allArgs["type"].as<int>(),
-                                              allArgs["vhost"],
-                                              allArgs["app"],
-                                              allArgs["stream"]);
-    });
-
-    //获取录像文件夹列表或mp4文件列表
-    //http://127.0.0.1/index/api/getMp4RecordFile?vhost=__defaultVhost__&app=live&stream=ss&period=2020-01
-    api_regist1("/index/api/getMp4RecordFile", [](API_ARGS1){
-        CHECK_SECRET();
-        CHECK_ARGS("vhost", "app", "stream");
-        auto record_path = Recorder::getRecordPath(Recorder::type_mp4, allArgs["vhost"], allArgs["app"],allArgs["stream"]);
-        auto period = allArgs["period"];
-
-        //判断是获取mp4文件列表还是获取文件夹列表
-        bool search_mp4 = period.size() == sizeof("2020-02-01") - 1;
-        if (search_mp4) {
-            record_path = record_path + period + "/";
-        }
-
-        Json::Value paths(arrayValue);
-        //这是筛选日期，获取文件夹列表
-        File::scanDir(record_path, [&](const string &path, bool isDir) {
-            int pos = path.rfind('/');
-            if (pos != string::npos) {
-                string relative_path = path.substr(pos + 1);
-                if (search_mp4) {
-                    if (!isDir) {
-                        //我们只收集mp4文件，对文件夹不感兴趣
-                        paths.append(relative_path);
-                    }
-                } else if (isDir && relative_path.find(period) == 0) {
-                    //匹配到对应日期的文件夹
-                    paths.append(relative_path);
-                }
-            }
-            return true;
-        }, false);
-
-        val["data"]["rootPath"] = record_path;
-        val["data"]["paths"] = paths;
-    });
-
-    static auto responseSnap = [](const string &snap_path,
-                                  const HttpSession::KeyValue &headerIn,
-                                  const HttpSession::HttpResponseInvoker &invoker) {
-        StrCaseMap headerOut;
-        struct stat statbuf = {0};
-        GET_CONFIG(string, defaultSnap, API::kDefaultSnap);
-        if (!(stat(snap_path.data(), &statbuf) == 0 && statbuf.st_size != 0) && !defaultSnap.empty()) {
-            //空文件且设置了预设图，则返回预设图片(也就是FFmpeg生成截图中空档期的默认图片)
-            const_cast<string&>(snap_path) = File::absolutePath(defaultSnap, "");
-            headerOut["Content-Type"] = HttpFileManager::getContentType(snap_path.data());
-        } else {
-            //之前生成的截图文件，我们默认为jpeg格式
-            headerOut["Content-Type"] = HttpFileManager::getContentType(".jpeg");
-        }
-        //返回图片给http客户端
-        invoker.responseFile(headerIn, headerOut, snap_path);
-    };
-
-    //获取截图缓存或者实时截图
-    //http://127.0.0.1/index/api/getSnap?url=rtmp://127.0.0.1/record/robot.mp4&timeout_sec=10&expire_sec=3
-    api_regist2("/index/api/getSnap", [](API_ARGS2){
-        CHECK_SECRET();
-        CHECK_ARGS("url", "timeout_sec", "expire_sec");
-        GET_CONFIG(string, snap_root, API::kSnapRoot);
-
-        bool have_old_snap = false, res_old_snap = false;
-        int expire_sec = allArgs["expire_sec"];
-        auto scan_path = File::absolutePath(MD5(allArgs["url"]).hexdigest(), snap_root) + "/";
-        string new_snap = StrPrinter << scan_path << time(NULL) << ".jpeg";
-
-        File::scanDir(scan_path, [&](const string &path, bool isDir) {
-            if (isDir || !end_with(path, ".jpeg")) {
-                //忽略文件夹或其他类型的文件
-                return true;
-            }
-
-            //找到截图
-            auto tm = FindField(path.data() + scan_path.size(), nullptr, ".jpeg");
-            if (atoll(tm.data()) + expire_sec < time(NULL)) {
-                //截图已经过期，改名，以便再次请求时，可以返回老截图
-                rename(path.data(), new_snap.data());
-                have_old_snap = true;
-                return true;
-            }
-
-            //截图存在，且未过期，那么返回之
-            res_old_snap = true;
-            responseSnap(path, headerIn, invoker);
-            //中断遍历
-            return false;
-        });
-
-        if (res_old_snap) {
-            //已经回复了旧的截图
-            return;
-        }
-
-        //无截图或者截图已经过期
-        if (!have_old_snap) {
-            //无过期截图，生成一个空文件，目的是顺便创建文件夹路径
-            //同时防止在FFmpeg生成截图途中不停的尝试调用该api多次启动FFmpeg进程
-            auto file = File::create_file(new_snap.data(), "wb");
-            if (file) {
-                fclose(file);
-            }
-        }
-
-        //启动FFmpeg进程，开始截图，生成临时文件，截图成功后替换为正式文件
-        auto new_snap_tmp = new_snap + ".tmp";
-        FFmpegSnap::makeSnap(allArgs["url"], new_snap_tmp, allArgs["timeout_sec"], [invoker, headerIn, new_snap, new_snap_tmp](bool success) {
-            if (!success) {
-                //生成截图失败，可能残留空文件
-                File::delete_file(new_snap_tmp.data());
-            } else {
-                //临时文件改成正式文件
-                File::delete_file(new_snap.data());
-                rename(new_snap_tmp.data(), new_snap.data());
-            }
-            responseSnap(new_snap, headerIn, invoker);
-        });
-    });
-
-    ////////////以下是注册的Hook API////////////
-    api_regist1("/index/hook/on_publish",[](API_ARGS1){
-        //开始推流事件
-        //转换成rtsp或rtmp
-        val["enableRtxp"] = true;
-        //转换hls
-        val["enableHls"] = true;
-        //不录制mp4
-        val["enableMP4"] = false;
-    });
-
-    api_regist1("/index/hook/on_play",[](API_ARGS1){
-        //开始播放事件
-    });
-
-    api_regist1("/index/hook/on_flow_report",[](API_ARGS1){
-        //流量统计hook api
-    });
-
-    api_regist1("/index/hook/on_rtsp_realm",[](API_ARGS1){
-        //rtsp是否需要鉴权，默认需要鉴权
-        val["code"] = API::Success;
-        val["realm"] = "zlmediakit_reaml";
-    });
-
-    api_regist1("/index/hook/on_rtsp_auth",[](API_ARGS1){
-        //rtsp鉴权密码，密码等于用户名
-        //rtsp可以有双重鉴权！后面还会触发on_play事件
-        CHECK_ARGS("user_name");
-        val["code"] = API::Success;
-        val["encrypted"] = false;
-        val["passwd"] = allArgs["user_name"].data();
-    });
-
-    api_regist1("/index/hook/on_stream_changed",[](API_ARGS1){
-        //媒体注册或反注册事件
-    });
-
-
-#if !defined(_WIN32)
-    api_regist2("/index/hook/on_stream_not_found_ffmpeg",[](API_ARGS2){
-        //媒体未找到事件,我们都及时拉流hks作为替代品，目的是为了测试按需拉流
-        CHECK_SECRET();
-        CHECK_ARGS("vhost","app","stream");
-        //通过FFmpeg按需拉流
-        GET_CONFIG(int,rtmp_port,Rtmp::kPort);
-        GET_CONFIG(int,timeout_sec,Hook::kTimeoutSec);
-
-        string dst_url = StrPrinter
-                << "rtmp://127.0.0.1:"
-                << rtmp_port << "/"
-                << allArgs["app"] << "/"
-                << allArgs["stream"] << "?vhost="
-                << allArgs["vhost"];
-
-        addFFmpegSource("http://hls-ott-zhibo.wasu.tv/live/272/index.m3u8",/** ffmpeg拉流支持任意编码格式任意协议 **/
-                        dst_url,
-                        (1000 * timeout_sec) - 500,
-                        [invoker,val,headerOut](const SockException &ex,const string &key){
-                            if(ex){
-                                const_cast<Value &>(val)["code"] = API::OtherFailed;
-                                const_cast<Value &>(val)["msg"] = ex.what();
-                            }else{
-                                const_cast<Value &>(val)["data"]["key"] = key;
-                            }
-                            invoker("200 OK", headerOut, val.toStyledString());
-                        });
-    });
-#endif//!defined(_WIN32)
-
-    api_regist2("/index/hook/on_stream_not_found",[](API_ARGS2){
-        //媒体未找到事件,我们都及时拉流hks作为替代品，目的是为了测试按需拉流
-        CHECK_SECRET();
-        CHECK_ARGS("vhost","app","stream");
-        //通过内置支持的rtsp/rtmp按需拉流
-        addStreamProxy(allArgs["vhost"],
-                       allArgs["app"],
-                       allArgs["stream"],
-                       /** 支持rtsp和rtmp方式拉流 ，rtsp支持h265/h264/aac,rtmp仅支持h264/aac **/
-                       "rtsp://184.72.239.149/vod/mp4:BigBuckBunny_115k.mov",
-                       true,/* 开启hls转发 */
-                       false,/* 禁用MP4录制 */
-                       0,//rtp over tcp方式拉流
-                       [invoker,val,headerOut](const SockException &ex,const string &key){
-                           if(ex){
-                               const_cast<Value &>(val)["code"] = API::OtherFailed;
-                               const_cast<Value &>(val)["msg"] = ex.what();
-                           }else{
-                               const_cast<Value &>(val)["data"]["key"] = key;
-                           }
-                           invoker("200 OK", headerOut, val.toStyledString());
-                       });
-    });
-
-    api_regist1("/index/hook/on_record_mp4",[](API_ARGS1){
-        //录制mp4分片完毕事件
-    });
-
-    api_regist1("/index/hook/on_shell_login",[](API_ARGS1){
-        //shell登录调试事件
-    });
-
-    api_regist1("/index/hook/on_stream_none_reader",[](API_ARGS1){
-        //无人观看流默认关闭
-        val["close"] = true;
-    });
-
-    static auto checkAccess = [](const string &params){
-        //我们假定大家都要权限访问
-        return true;
-    };
-
-    api_regist1("/index/hook/on_http_access",[](API_ARGS1){
-        //在这里根据allArgs["params"](url参数)来判断该http客户端是否有权限访问该文件
-        if(!checkAccess(allArgs["params"])){
-            //无访问权限
-            val["err"] = "无访问权限";
-            //仅限制访问当前目录
-            val["path"] = "";
-            //标记该客户端无权限1分钟
-            val["second"] = 60;
-            return;
-        }
-
-        //可以访问
-        val["err"] = "";
-        //只能访问当前目录
-        val["path"] = "";
-        //该http客户端用户被授予10分钟的访问权限，该权限仅限访问当前目录
-        val["second"] = 10 * 60;
-    });
-
-
-    api_regist1("/index/hook/on_server_started",[](API_ARGS1){
-        //服务器重启报告
-    });
-
-
-}
-
-void unInstallWebApi(){
-    {
-        lock_guard<recursive_mutex> lck(s_proxyMapMtx);
-        s_proxyMap.clear();
-    }
-
-    {
-        lock_guard<recursive_mutex> lck(s_ffmpegMapMtx);
-        s_ffmpegMap.clear();
-    }
-
-    {
-#if defined(ENABLE_RTPPROXY)
-        RtpSelector::Instance().clear();
-        lock_guard<recursive_mutex> lck(s_rtpServerMapMtx);
-        s_rtpServerMap.clear();
-#endif
-    }
->>>>>>> 62130f77
 }