--- conflicted
+++ resolved
@@ -1025,11 +1025,7 @@
             });
     });
 
-<<<<<<< HEAD
-    // 获取所有流观看者列表
-=======
     //获取所有流观看者列表
->>>>>>> ef2fe304
     api_regist("/index/api/getAllMediaPlayerList", [](API_ARGS_MAP_ASYNC) {
         CHECK_SECRET();
 
@@ -1056,12 +1052,8 @@
             std::string vhost = media->getMediaTuple().vhost;
             std::string app = media->getMediaTuple().app;
             std::string stream = media->getMediaTuple().stream;
-<<<<<<< HEAD
-
-=======
             std::string originUrl = media->getOriginUrl();
             auto &params = media->getMediaTuple().params;
->>>>>>> ef2fe304
             media->getPlayerList(
                 [=](const std::list<toolkit::Any> &info_list) mutable {
                     Value item(objectValue);
@@ -1069,23 +1061,15 @@
                     for (auto &info : info_list) {
                         players.append(info.get<Value>());
                     }
-<<<<<<< HEAD
-
-                    if (!players.empty()) {
-=======
                     
                    if (!players.empty()) {
->>>>>>> ef2fe304
                         item["players"] = players;
                         item["schema"] = schema;
                         item["vhost"] = vhost;
                         item["app"] = app;
                         item["stream"] = stream;
-<<<<<<< HEAD
-=======
                         item["originUrl"] = originUrl;
                         item["params"] = params;
->>>>>>> ef2fe304
                         data->append(item);
                     }
 
@@ -1100,10 +1084,7 @@
                     auto &session = info.get<Session>();
                     fillSockInfo(*obj, &session);
                     (*obj)["typeid"] = toolkit::demangle(typeid(session).name());
-<<<<<<< HEAD
-=======
                     (*obj)["params"] = session.getParams();
->>>>>>> ef2fe304
                     toolkit::Any ret;
                     ret.set(obj);
                     return ret;
@@ -1111,11 +1092,8 @@
         }
     });
 
-<<<<<<< HEAD
-=======
-
-
->>>>>>> ef2fe304
+
+
     api_regist("/index/api/broadcastMessage", [](API_ARGS_MAP) {
         CHECK_SECRET();
         CHECK_ARGS("schema", "vhost", "app", "stream", "msg");
